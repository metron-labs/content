--- conflicted
+++ resolved
@@ -756,10 +756,5 @@
       description: Datetime token in format YYYYMMDDHHMISS that can be used for paging
     description: Private API. Retrieve comments for a given resource
 hidden: false
-<<<<<<< HEAD
-fromVersion: 2.5.0
-releaseNotes: "-"
-=======
 fromversion: 2.5.0
-releaseNotes: "Fixed wrong indicator when no response"
->>>>>>> 374fa89d
+releaseNotes: "Fixed wrong indicator when no response"