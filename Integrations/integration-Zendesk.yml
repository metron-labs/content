commonfields:
  id: Zendesk
  version: -1
name: Zendesk
display: Zendesk
category: IT Services
image: data:image/png;base64,iVBORw0KGgoAAAANSUhEUgAAAG4AAAAWCAYAAAAhKqlXAAAAAXNSR0IArs4c6QAADN1JREFUaAXtmnlwVdUZwL9z78tCAsiqWFRUrLiPEPJeSfLCE3FBRYY/UnGpggtOWxXLqDPUdqydVsfWZaxVqqiDjgstTq11FKVYs7EkIRXtBDujRVRUKBpESMhL3r2nv3PufRt5wXS6OFbPcO8795zv+863n++coOSr1GpqRkqfUxmI7HwmLfUbvnDxKxJjJOJPsXz4ape0NbQNhqfIYID+b2CSzsniyMuiHBHf34RcRmH6C5VP9UVFRV4QpWDDW8urZjD8fLUMp5QW7aMXa6vUYBT0P4CBp9B3tAyaJ1zv6/Zl1MDXhvsyWg2evzbcl9RwwR5XUVH0L/Hf3u4BbzaL/q26epj4ReNFe2Uiap/0OB/JpvpP+wMOOKIklhgPdVNteaJSO2Tdun8MCF1oIpEolaQzWlIpR5KlnfLG6q5CYJ8zpqSy9jB8ezQ8aAqIT6hCPwBncMXMKWeWy5DekRRBSpzkbmlp+exz1jvwdF2dK1u2ONJztJLh21wlpyZGSLH3HJXW6GDjPjC+rchScq20N7yaBxmtOZa56xBrFuPjkQ9nUH30d/C8iiHulY2Nr+Xh5H4Y53HLLxWl54tWJ4E/jGkUJp3QbWUDXyotjS/movTrT62dTA5ZCE4C+HHMm4yyUxxVz/fd4jvlovxWK4PWG6W1Mcp8viGyfCywfCg9NIBQe6DbAZ3l4nU/Ju3tRrb+7VvxKcBfw1OL/GMgr8DbRX8T3cekteHZPKSp1bPEdV+0VaXvN0hrUyJv3nxMrUmI69zF2iXAUX7qWyLiClGnEdgZZtYo2GwlFs4EZetBeXDRmjp0dD8KGWsD0cJYWiUsdgTjl6GwuVIZXyRtTcvzcM3HtGmjxCtajoJnI6D9F75gTR8MxHk850o0fqdMGLdEVq40EZ/fovEbQb2FtcqtA5qSPxBnOMJOxPPnwNsTIJnKrXA1HYsdIlLyKPDn5PFh6GgZAb1q5njKzpOamgXS3IxBclosPg8dPgQPw+zawfoGdzivCUDOQYbHxCtZJO1rdudgDtyNVk+F3grWPQQbcWLw7pYy9w8IEMFzvPUINkDEmajRJ0O53FIPmMl6W2XN2RB+nLlSlGyY3I3izHlkJ4/x+mkoDMZh3lEPSmz6B9LS8Ce+g2ZSwNbtD0jEmQ1T6Mtq6S/QeROAEh6iQh0BbVKOe6O8u/19xu4LkMN3tGYxQv1CfBM8ZHBt62sTHR9CZwxKPIX5MfSvD+byg8xSMalN73sKuBnoIjC61q+B2wHJIktD1PHgCxEyR5LeA1JXd0nGiSqqJkJ/KXAEgOXhFYy4Rhz41pJgjTOt4h0XJ+5p5PtRu+6BXlNqj4feSpjBoWiet5SIvJGeHwktf7ad6P/SUolnOc6vLcPG4r6/UiK9TRa0YuZBopL30i8NJPWbMc5C2dBklB60yuoTRbnGsFMwSrF4/h2SSDRJfX2PBXh3x3RwLgiN1ss6i0hFj2RS0eT4WCnW9+EcF4Sp/Ca8/YmMt8fiJ6Cgn1qjBUb/K+vcIJ+UN8jbq5Io15X3dk6D73tYZyr003EQMhj+lHZfI04EoxnnkW6UvUi6Oh+Xjo5eC2EMW9pzA7RvgVecSM2TrR89xdzzdj4SMQ48wupJ9CppPZ0s8RMsaNvtOOxCCF8kKX2X7Bq2Ohwf+Gdy1QTc5RnWO9IC+f6T6GURfUsznTIKuCAglfH5MPgbesXWW3y9Uryu+Si12xJze+cwfqxlVusd4hbNk/V/Nht4trWt7ZDKqitQyjqUNwR6k2WfjgMQRJ32z2cOmWDB18/gUWa9bHutaadUVV0nqUgChR6CIIdJUlcAsMYCaYF2mB5Fv41Y50pbo4nKoAVptVkq4ucTiq+CPyk9lfk1BVUfDmciJXDOn8PHw5l50wkKnFslWlNB5JPSaUpdwTswnPaHYjjGGPGlR+o6bKwYMNtaGh7idxlPYV0HUMG7qupg5F0J/RPsgNZ/xGgLM87MYNpwuWhBP0akCalNTJqAG1//Tty++dLavi8DrPUZllMzr/2NpIAIEXp0Zj7b+QzjvgWdU6xwXmoGU4HhlAAfyqJ1NoVmccVWldH4JnDPssPK+Yb9DdJswirc8OB5t0lbc9ZouTTamz6SaO3t8LA8iIqcyb4IxZB/VOiASWTaUFAO5cCoNtlmdkgjSvSPDKJfr7N8BLcgc+XdHU1UpS9SHrViyDdDZ/o8o6UkFhuO0Vbg4JUhP6vZEy+V9sYgWEK2CxsuVnM5rmc8PzCa9n8rbmqBrF+fNZoh4MhhVudB8XKGpJzN1sgh8Zwfw7ApVNAJjyPHZuZ0jvM4sicz3q+jcstprER7a+cwqI6zfd/fR0Q32v5AL8dpIBV2BRGao0Plj8cpFPgGsxgjPl9YDouThjOwY4h+40S7pHVtM4XHbeAt4TH8sberaUEU610Sq+VuVK2Q1N4nMhnLUEg3oxvN/iglyzHaaZYXE/2m+i1QyDCzX4vWEv55RsP6BYxm0DS+FKjQfBUjfBlMF3oow1XoJCBolV+VGuygZamlRzK/uv9cWW8xPHDsME1RQhT3rzaDyeCd7OulY6rK/OZZ90uPsU5BGdJyDQkADTuKI4waGiJq0uvNKPwclP17MtT2YL805NyRyH8az4MSKXtBYqcHxUZ6RfNrnVoq0edcaBgP6QvG1GKif2YuqOnnR1w0fiWIDzAepkf/aUrPy6W+qWd/xPA7SEsmt/t+PeLfDHNuQVjlGZfCWw2sm19GF0QYxKDWJkLN4X4sfJejqFPpb+Up3IojJ8LDcKuQXIiI3hYqy1gDhakFaPu9XJBsH7vby2oi1DRXb87O0Wtrfon3S2KLKncSdFnTr2bMHHVGUJEmJJX8Md/X8OzfOPNBVssSJpDL1Be6lAyxlBRawyHenIltyxquMn4VSMZoEYvs66cw2hWZ6i9EyPtR+hW+LzMrgXOcaGeLtNZvz4P5b36Y1B2tWU+kfzOMmcVyzKxVtprcf117O+TfRDaxmsmbNsr31TvIcDRPkXj6cA7KT+bBDPYjWnsUB/t3xBRVwZGomd8HKfROZ5tYRSQSFDKdyjqCbvOjP9in78f4d4CjkG0GhdC36R8jfvE9/F7MY6KR3cYAxGoWIk9gNNyDvLyMxS8+oNEMdjLyPB71luki8DhR3gqpmDHRfue+KhLHkeNXwAgH9f9wU1RqWqfCAiUuo7oekcrEuLxVzMHaLV+GuDMtXN4kH2vX7iHKluEAJnMYjfwInXyHGaOfbDNHglj8evay5SieI1CmoWQOyrH442C0UwSx3ezXlN+LjsJBlZT6sdYAGSgbafp16d61OBzjzz2RRfDz9yBlOhfC01Vp+IhUJU6UlMetB5EWVEQ9GNWBufsQJp9xg8UtGfeQT0tLc7O9g5xavQiveBZv4jrGmU4RQ0UWXwMkVST3MiImVSSYM/va+eTrHjwqKKEZ+Leb4cPw6ro/sGdBx7mYlFnL2Mswug1lcW8qZ+GY5hA/8HLdnFXLvLNsKtM+h3EuFWLxq8FtgY4pjA4V2RfHlidYHXR5pRhvvnXuujqHKvKH4kbmimdSKREWJcK0egH8PRzCJzH2fWgU2YD3FPLvd/sTGLUzc240nLaRvWK136MHvGY/d+6Apw3S0vRGRPxUOcykjWbAyzAEHpP2DjOU01xsmfI2M2JSgMjGtasgdgnwHJJN1FFpCYfTDD7KyurrY2BMgZDbnIwn+gUKkDSkxpnSHqu5uM1tnUOXyOiucvYCzmJMKHU4z5UZHgy07+Hx8iy9OuYcPDnfKTvq97KPzCMlPQyd8wL2zfUWT6aFgpjiwdw/JpMBH+asGEtw1kyN407RHPZdaFwI2oUhP+gAXFMletxSFetfZUgaJo1c5vG97NaVBmhpXE2m+iUmon7Q5oC/TKqrZzp4iQdVooxDY/rx/R6IFH48xrWFT5MWPOAZmK0mDd3J3Jv0Kc0hax+/G/qbGb8dzquovIiE3KY+Ze5j+zg6mTuT31dcpYVw2vKanTY3JC2NV7PeRay1AWUlgQ2U5fv0/SYUMxtvN3tHJ/Mfk9I6swTCntn8y1yiRl8Czhr2o0+g6YeypPjeAd3nkO8c5Phu3vGopX6beMWzuBm6FfpbgAmIBqaFF4oN31tG6TMnc+tjIJRjeA3kV/yfk0KtLPIzcF+yfAsXHn3Otcrm6r19EwrBFxwr4ZjThQAD/alm2rQh4rl4vB6FssjTTqcMcd4fcL80f50ocUvsWkO83QPCmeu1CBWWaQeCs1dc2yehkSNRiLmZfwfH+htYvpgCJRIZJUIF73T3ofj+xgMw0yrih5LcDqUShj+vm9uVD8OiIwNSsGMO0X7JSeL4E9lbhrD0Do4Er8uG+q394I+ZVSKje0fY8aJkb55Rc4HNnrrPNdsNba/8E2sdDMFGnh4EAAAAAElFTkSuQmCC
description: IT service management
detaileddescription: Zendesk integration requires the API key and a username.
configuration:
- display: Zendesk address (e.g. https://demisto.zendesk.com)
  name: url
  defaultvalue: ""
  type: 0
  required: true
- display: Username (email)
  name: username
  defaultvalue: ""
  type: 0
  required: true
- display: API key
  name: api
  defaultvalue: ""
  type: 4
  required: true
- display: Use system proxy settings
  name: proxy
  defaultvalue: "true"
  type: 8
  required: false
- display: Do not validate server certificate (insecure)
  name: insecure
  defaultvalue: "false"
  type: 8
  required: false
- display: Fetch incidents
  name: isFetch
  defaultvalue: ""
  type: 8
  required: false
- display: Incident type
  name: incidentType
  defaultvalue: ""
  type: 13
  required: false
- display: Initial fetching history (in minutes)
  name: fetch_interval
  defaultvalue: "10"
  type: 0
  required: false
- display: Fetch incident query
  name: fetchQuery
  defaultvalue: -status:solved -status:closed
  type: 0
  required: false
script:
  script: |
    var cachedInfo = getIntegrationContext();
    if (!cachedInfo) {
        cachedInfo = {users: {}, customFields: {}};
    }
    if (!cachedInfo.user) {
        cachedInfo.users = {};
    }
    if (!cachedInfo.customFields) {
        cachedInfo.customFields = {};
    }
    if (!cachedInfo.timestamp) {
        cachedInfo.timestamp = new Date().getTime();
    } else {
        logDebug('cachedInfo.timestamp==' + cachedInfo.timestamp + '. now== ' + new Date().getTime());
        if (cachedInfo.timestamp + (1000 * 3600 * 24) < new Date().getTime()) {
            logInfo('Clearing Zendesk cache');
            cachedInfo.timestamp = new Date().getTime();
            cachedInfo.users = {};
            cachedInfo.customFields = {};
        }
    }

    var quoteMd = function(text) {
        var res = '';
        text.split('\n').forEach(function(line) {
            res +=  '>' + line + '\n';
        });
        return res;
    };

    var escapeMd = function(text) {
        return text.split('|').join('\\|');

    };

    var getTicketId = function() {
        var ticketId = args.id;
        if (!ticketId) {
            labels = dq(incidents[0],'labels');
            labels.forEach(function(label) {
                if (label.type == 'TicketId') {
                    ticketId = label.value;
                }
            });
        }
        if (!ticketId) {
            throw 'Missing Zendesk ticket ID';
        }
        return ticketId;
    };

    var getAttachmentId = function() {
        return (args.id.indexOf(':') > -1) ? args.id.split(':')[0] : args.id;
    };

    var loadCustomFields = function() {
        resCusFields = sendRequest('GET', 'ticket_fields.json');
        var dicFields = {};
        var arrUsers = [];

        for (var i = 0; i < resCusFields.ticket_fields.length; i++) {
            if (resCusFields.ticket_fields[i].active) {
                dicFields['id_' + resCusFields.ticket_fields[i].id] = resCusFields.ticket_fields[i].title;
                dicFields['name_' + resCusFields.ticket_fields[i].title] = resCusFields.ticket_fields[i].id;
            }
        }

        cachedInfo.customFields = dicFields;

        setIntegrationContext(cachedInfo);
    };

    var getUserDetails = function(id) {
        if (!cachedInfo.users || !cachedInfo.users[id]) {
            var res = sendRequest('GET', 'users/' + id + '.json');
            cachedInfo.users[id] = res.user;
            setIntegrationContext(cachedInfo);
        }
        if (cachedInfo.users[id]) {
            return cachedInfo.users[id];
        } else {
            return null;
        }
    };


    var getUserName = function(id) {
        var user = getUserDetails(id);
        if (user) {
            return cachedInfo.users[id].name + ' (' + cachedInfo.users[id].email + ')';
        } else {
            return 'N/A';
        }
    };

    var getCustomFieldName = function(id) {
        if (!cachedInfo.customFields || !cachedInfo.customFields[id]) {
            loadCustomFields();
        }
        return cachedInfo.customFields['id_' + id];
    };

    var getCustomFieldId = function(name) {
        if (!cachedInfo.customFields || !cachedInfo.customFields[name]) {
            loadCustomFields();
        }
        return cachedInfo.customFields['name_' + name];
    };


    var sendRequest = function(method, url, body, attr) {
        var requestUrl = params.url + "/api/v2/" + url + encodeToURLQuery(attr);
        var res;
        var headers = {
            'Content-Type': ['application/json']
        };

        res = http(
            requestUrl,
            {
                Method: method,
                Headers: headers,
                Username: params.username + '/token',
                Password: params.api,
                Body: body
            },
            params.insecure,
            params.proxy
            );

        if (res.StatusCode < 200 || res.StatusCode >= 300) {
            throw 'Request Failed.\nStatus code: ' + res.StatusCode + '.\nBody: ' + JSON.stringify(res.Body) + '.';
        }

        try {
            return JSON.parse(res.Body);
        } catch (ex) {
            throw 'Error in parsing reply - ' + res.Body + ' - ' + ex;
        }
    };

    var createTicket = function() {
        var ec = {Ticket: []};
        var md = '## Zendesk tickets\n';
        var isPublic = (args.private === 'no');

        var body = {
                ticket: {
                    comment: {
                        body: args.comment,
                        'public': isPublic
                    }
                }
            };

        if (args.requester_email) {
            var reqRequester = sendRequest('GET', 'users/search.json', '', {query: args.requester_email});

            if (reqRequester.users.length > 0) {
                body.ticket.requester_id = reqRequester.users[0].id;
            } else {
                throw 'There is no such requester email';
            }
        }

        if (args.assignee_email) {
            var reqAssignee = sendRequest('GET', 'users/search.json', '', {query: args.assignee_email});

            if (reqAssignee.users.length > 0) {
                body.ticket.assignee_id = reqAssignee.users[0].id;
            } else {
                throw 'There is no such assignee email';
            }
        }

        if (args.custom_fields) {
            var arrCust = args.custom_fields.split(',');
            var dicCustStr = {};

            for (var i = 0; i < arrCust.length; i++) {
                var tmpKey = arrCust[i].split('=');
                dicCustStr[tmpKey[0]] = tmpKey[1];
            }

            var arrRes = [];

            for (var strKey in dicCustStr) {
                arrRes.push({
                    id: getCustomFieldId(strKey),
                    value: dicCustStr[strKey]
                });
            }

            body.ticket.custom_fields = arrRes;
        }

        var ticket = {};

        for (var key in args) {
            if (key !== 'comment' &&
                key !== 'private' &&
                key !== 'requester_email' &&
                key !== 'assignee_email' &&
                key !== 'custom_fields') {
                body.ticket[key] = args[key];
                ticket[key] = args[key];
            }
        }

        res = sendRequest('POST', 'tickets.json', JSON.stringify(body));

        md += 'The ticket has been successfully created with id ' + res.ticket.id + '.\n';
        ticket.id = res.ticket.id;
        ticket.vendor = 'Zendesk';
        ticket.description = args.body;
        ticket.subject = args.subject;
        ec.Ticket.push(ticket);

        return ( {ContentsFormat: formats.json, Type: entryTypes.note, Contents: res, HumanReadable: md, EntryContext: ec} );
    };


    var listTickets = function() {
        var searchQ;

        if (!args.query) {
            searchQ = 'type:ticket -status:solved -status:closed';
        } else {
            searchQ = 'type:ticket ' + args.query;
        }

        var att = {query: searchQ, sort_by: 'created_at', sort_order: 'desc'};
        res = sendRequest('GET', 'search.json', '', att);

        var ec = {Ticket: []};
        var md = '## Zendesk tickets\n';

        md += 'Id|Created|Subject|Status\n';
        md += '-|-|-|-|-\n';

        for (var i = 0; i <  res.results.length; i++) {
            ec.Ticket.push({
                id: res.results[i].id,
                description: res.results[i].description,
                subject: res.results[i].subject,
                vendor: 'Zendesk'
            });
            md += res.results[i].id + '|' + res.results[i].created_at + '|' + escapeMd(res.results[i].subject) + '|' + res.results[i].status + '\n';
        }

        return ( {ContentsFormat: formats.json, Type: entryTypes.note, Contents: res, HumanReadable: md, EntryContext: ec} );
    };


    var updateTicket = function() {
        var ticketId = getTicketId();

        var md = '## Zendesk tickets\n';
        var ec = {};

        var body = {ticket: {}};

        if (args.requester_email) {
            var reqRequester = sendRequest('GET', 'users/search.json', '', {query: args.requester_email});

            if (reqRequester.users.length > 0) {
                body.ticket.requester_id = reqRequester.users[0].id;
            } else {
                throw 'There is no such requester email';
            }
        }

        if (args.assignee_email) {
            var reqAssignee = sendRequest('GET', 'users/search.json', '', {query: args.assignee_email});

            if (reqAssignee.users.length > 0) {
                body.ticket.assignee_id = reqAssignee.users[0].id;
            } else {
                throw 'There is no such assignee email';
            }
        }

        if (args.custom_fields) {
            var arrCust = args.custom_fields.split(',');
            var dicCustStr = {};

            for (var i = 0; i < arrCust.length; i++) {
                var tmpKey = arrCust[i].split('=');
                dicCustStr[tmpKey[0]] = tmpKey[1];
            }

            var arrRes = [];

            for (strKey in dicCustStr) {
                arrRes.push({
                    id: getCustomFieldId(strKey),
                    value: dicCustStr[strKey]
                })
            }

            body.ticket.custom_fields = arrRes;
        }

        for (var key in args) {
            if (key !== 'id' &&
                key !== 'requester_email' &&
                key !== 'assignee_email' &&
                key !== 'custom_fields') {
                body.ticket[key] = args[key];
                ec['Ticket(val.id == ' + ticketId + ').' + key] = args[key];
            }
        }

        res = sendRequest('PUT', 'tickets/' + ticketId + '.json', JSON.stringify(body));

        md += 'Ticket number ' + ticketId + ' has been updated successfully.\n';

        return ( {'ContentsFormat': formats.json, 'Type': entryTypes.note, 'Contents': res, "HumanReadable": md} );
    };


    var addComment = function() {
        var ticketId = getTicketId();

        var md = '## Zendesk tickets\n';
        var isPublic = (args.private === 'no') ? true : false;
        var comment = args.comment;

        if (args.addFooter == 'yes') {
            comment += '\n\n---------\nPosted using Demisto-Zendesk integration';
        }
        var body = {
                ticket: {
                    comment: {
                        body: comment.split('\\n').join('\n'),
                        'public': isPublic
                    }
                }
            };

        res = sendRequest('PUT', 'tickets/' + ticketId + '.json', JSON.stringify(body));

        md += 'Comment added successfully.\n';

        return ( {'ContentsFormat': formats.json, 'Type': entryTypes.note, 'Contents': res, "HumanReadable": md} );
    };

    var addMinutes = function(date, minutes) {
            return new Date(date.getTime() + minutes*60000);
    };


    var getNowTime = function(minutesOffset) {
            var time = new Date();
            time = addMinutes(time,time.getTimezoneOffset());
            time = (minutesOffset) ? addMinutes(time,minutesOffset) : time;

            var month = "0" + (time.getMonth()+1);
            var day = "0" + time.getDate();
            var hours = "0" + time.getHours();
            var minutes = "0" + time.getMinutes();
            var seconds = "0" + time.getSeconds();
            var dateOld = time.getFullYear()+'-'+month.substr(-2)+'-'+day.substr(-2);
            var timeOld = hours.substr(-2) + ':' + minutes.substr(-2) + ':' + seconds.substr(-2);
            sertime = dateOld + "T" + timeOld + 'Z';
            return sertime;
    };

    var getTicketDetails = function() {
        var ticketId = getTicketId();

        var resDetails = sendRequest('GET', 'tickets/' + ticketId + '.json');
        var md = '### Zendesk ticket #' + resDetails.ticket.id + " - " + resDetails.ticket.subject + "\n";
        var ec = {}
        var usersEc = {}
        var newContext = {};

        md += 'Requester: __' + getUserName(resDetails.ticket.requester_id) + '__\n';
        usersEc[resDetails.ticket.requester_id]=getUserName(resDetails.ticket.requester_id);
        md += 'Created time: __' + resDetails.ticket.created_at + '__\n';
        md += 'Priority: __' + resDetails.ticket.priority + '__\n';
        md += 'Status: __' + resDetails.ticket.status + '__\n';

        if (resDetails.ticket.assignee_id) {
            md += 'Assignee: __' + getUserName(resDetails.ticket.assignee_id) + '__\n';
            usersEc[resDetails.ticket.assignee_id]=getUserName(resDetails.ticket.assignee_id);
        }

        if (resDetails.ticket.recipient) {
            md += 'Recipients: __' + resDetails.ticket.recipient + '__\n';
        }

        md += "#### Description\n";
        md += quoteMd(resDetails.ticket.description) + "\n";

        var fieldsMd = '';
        var fieldsEc = {};
        for (var i = 0; i < resDetails.ticket.custom_fields.length; i++) {
            if (resDetails.ticket.custom_fields[i].value) {
                fieldsMd += "- __" + getCustomFieldName(resDetails.ticket.custom_fields[i].id) + "__: " + resDetails.ticket.custom_fields[i].value + "\n";
                fieldsEc[resDetails.ticket.custom_fields[i].id] = getCustomFieldName(resDetails.ticket.custom_fields[i].id)
            }
        }
        if (fieldsMd) {
            md += "#### Custom fields\n";
            md += fieldsMd;
        }

        newContext.id = resDetails.ticket.id;
        newContext.subject = resDetails.ticket.subject;
        newContext.created_at = resDetails.ticket.created_at;
        newContext.description = resDetails.ticket.description;
        newContext.priority = resDetails.ticket.priority;
        newContext.status = resDetails.ticket.status;
        newContext.attachments = [];

        resComments = sendRequest('GET', 'tickets/' + ticketId + '/comments.json');

        if (resComments.comments[0].attachments.length>0) {
            md += '#### Attachments\n';
            resComments.comments[0].attachments.forEach(function(attachment) {
                md += '- ' +  attachment.id.toString() + ': ' + attachment.file_name + '\n';
            });


        }

        // starting at 1, as the first comment is actually the ticket description
        for (var i = resComments.comments.length - 1; i > 0; i--) {
            var userName = getUserName(resComments.comments[i].author_id)

            if (resComments.comments[i].public) {
                md += '##### Public comment #' + (i+1) + ' ' + resComments.comments[i].created_at + ' by ' + userName + '\n';
            } else {
                md += '##### Private comment #' + (i+1) + ' ' + resComments.comments[i].created_at + ' by ' + userName + '\n';
            }

            md += quoteMd(resComments.comments[i].body) + '\n\n';

            if (resComments.comments[i].attachments.length > 0) {
                md += '- Attachments\n';
                resComments.comments[i].attachments.forEach(function(attachment) {
                    md += '   - ' +  attachment.id.toString() + ': ' + attachment.file_name + '\n';
                    newContext.attachments.push({id: attachment.id, filename: attachment.file_name});
                });

            }
        }

        context = dq(invContext, 'Ticket(val.id == ' + ticketId + ').id');
        if (context) {
            ec['Ticket(val.id == ' + ticketId + ')'] = newContext;
        } else {
            ec.Ticket = newContext;
        }


        var res = {
            TicketDetails: resDetails,
            TicketComments: resComments,
            Users: usersEc,
            CustomFields: fieldsEc
        }

        return({ContentsFormat: formats.json, Type: entryTypes.note, Contents: res, HumanReadable: md, EntryContext: ec})
    };


    var getAttachment = function() {
        var attachmentId = getAttachmentId();

        var res = sendRequest('GET', 'attachments/' + attachmentId + '.json');
        var attachBin = http(res.attachment.content_url,{
                    Method: 'GET',
                    Username: params.username + '/token',
                    Password: params.api
                },
                params.insecure,
                params.proxy);

        var createdFileID = saveFile(attachBin.Body);
        return ({Type: 3, FileID: createdFileID, File: res.attachment.file_name, Contents: res.attachment.file_name});
    };


    var listAgents = function() {
        res = sendRequest('GET', 'users.json?role[]=agent&role[]=admin');
        var md = '## Zendesk user details\n';
        var ec = {ZendeskUsers: []};

        md += 'Id|Name|Email|Role|Time Zone\n';
        md += '---|---|---|---|---\n';

        for (var i = 0; i < res.users.length; i++) {
            md += res.users[i].id + '|';
            md += res.users[i].name + '|';
            md += res.users[i].email + '|';
            md += res.users[i].role + '|';
            md += res.users[i].time_zone + '\n';

            ec.ZendeskUsers.push({
                id: res.users[i].id,
                name: res.users[i].name,
                email: res.users[i].email,
                role: res.users[i].role,
                timeZone: res.users[i].time_zone
            });
        }

        return ( {ContentsFormat: formats.json, Type: entryTypes.note, Contents: res, HumanReadable: md, EntryContext: ec} );
    };

    var fetchIncidents = function() {
        var now = getLastRun();
        var sertime;
        var incidents = [];
        var labels = [];

        if (!params.fetch_interval) {
            params.fetch_interval = 10;
        }

        if (!now.time) {
            sertime = getNowTime((-1) * parseInt(params.fetch_interval));
        } else {
            sertime = now.time;
        }

        var att = {query: 'type:ticket created>' + sertime + ' ' + params.fetchQuery};
        res = sendRequest('GET', 'search.json', '', att);

        if (res.results.length > 0) {
            for (var i = 0; i < res.results.length; i++) {

                var resComments = sendRequest('GET', 'tickets/' + res.results[i].id + '/comments.json');
                resComments.comments[0].attachments.forEach(function(attachment) {
                    labels.push({type: 'TicketAttachment', value: attachment.id.toString() + ':' + attachment.file_name});
                });

                var ticketId = res.results[i].id + '';
                labels.push({type: 'TicketId', value: ticketId.toString()});
                labels.push({type: 'TicketSubject', value: res.results[i].subject});
                labels.push({type: 'TicketCreated', value: res.results[i].created_at});

                incidents.push({
                    name: parseInt(res.results[i].id) + ' - ' + res.results[i].subject,
                    details: res.results[i]['description'],
                    labels: labels,
                    rawJSON: JSON.stringify(res.results[i]),
                    severity: parseInt(res.results[i].priority)
                });

                labels = [];
            }

            setLastRun({'time': res.results[0].created_at});
        }

        return JSON.stringify(incidents);
    }


    switch (command) {
        // This is the call made when pressing the integration test button.
        case 'test-module':
            var res = sendRequest('GET', 'users/me.json');

            if (res.user.name !== 'Anonymous user' &&
                res.user.id) {
                return 'ok';
            }

            return JSON.stringify(res);

        case 'zendesk-create-ticket':
            return createTicket();

        case 'zendesk-list-tickets':
            return listTickets();

        case 'zendesk-update-ticket':
            return updateTicket();

        case 'zendesk-add-comment':
            return addComment();

        case 'zendesk-ticket-details':
            return getTicketDetails();

        case 'zendesk-list-agents':
            return listAgents();

        case 'zendesk-get-attachment':
            return getAttachment();

        case 'zendesk-clear-cache':
            setIntegrationContext({});
            return 'Cache cleared';

        case 'fetch-incidents':
            return fetchIncidents();

        default:
    }
  type: javascript
  commands:
  - name: zendesk-create-ticket
    arguments:
    - name: subject
      description: The subject of the ticket
    - name: requester_email
      description: The email of the user asking for support through the ticket
    - name: assignee_email
      description: The email of the agent to assign the ticket to
    - name: comment
      required: true
      description: Comment body
    - name: private
      auto: PREDEFINED
      predefined:
      - "yes"
      - "no"
      description: Does the body private comment
      defaultValue: "no"
    - name: type
      auto: PREDEFINED
      predefined:
      - problem
      - incident
      - question
      - task
      description: Allowed values are problem, incident, question, or task
    - name: priority
      auto: PREDEFINED
      predefined:
      - urgent
      - high
      - normal
      - low
      description: Allowed values are urgent, high, normal, or low
    - name: tags
      description: An array of tags to add to the ticket
      isArray: true
    - name: external_id
      description: An ID to link Zendesk Support tickets to local records
    - name: forum_topic_id
      description: The numeric ID of the topic the ticket originated from, if any
    - name: problem_id
      description: For tickets of type "incident", the numeric ID of the problem the
        incident is linked to, if any
    - name: due_at
      description: For tickets of type "task", the due date of the task. Accepts the
        ISO 8601 date format (yyyy-mm-dd)
    - name: via_followup_source_id
      description: The ID of a closed ticket for a follow-up ticket.
    - name: collaborators
      description: An array of numeric IDs, emails, or objects containing name and
        email properties. See Setting Collaborators. An email notification is sent
        to them when the ticket is created
      isArray: true
    - name: custom_fields
      description: 'An array of the custom fields of the ticket. For example: fieldid=text,fieldid=text'
    outputs:
    - contextPath: Ticket.id
      description: Ticket id
    - contextPath: Ticket.vendor
      description: Zendesk
    - contextPath: Ticket.description
      description: Ticket description
    - contextPath: Ticket.subject
      description: Ticket subject
    description: Create new ticket in the Zendesk
  - name: zendesk-list-tickets
    arguments:
    - name: query
      description: 'Query to search. Please look at this tutorial for syntax: https://developer.zendesk.com/rest_api/docs/core/search'
    outputs:
    - contextPath: Ticket.id
      description: Ticked id
    - contextPath: Ticket.description
      description: Ticket description
    - contextPath: Ticket.subject
      description: Ticket subject
    - contextPath: Ticket.vendor
      description: Zendesk
    description: 'List all Zendesk open tickets '
  - name: zendesk-ticket-details
    arguments:
    - name: id
<<<<<<< HEAD
      description: Ticket ID
      required: true
=======
>>>>>>> 40555704
      default: true
      description: Ticket ID. If not provided - the command will use the current incident
        details (for tickets that were created by the zendesk integration)
    outputs:
    - contextPath: Ticket.subject
      description: Subject of the Zendesk ticket
    - contextPath: Ticket.created_at
      description: The time the Zendesk ticket was created
    - contextPath: Ticket.description
      description: Description of the Zendesk ticket
    - contextPath: Ticket.priority
      description: Priority of the Zendesk ticket
    - contextPath: Ticket.status
      description: Status of the Zendesk ticket
    description: Show Zendesk ticket details
  - name: zendesk-update-ticket
    arguments:
    - name: subject
      description: The subject of the ticket
    - name: requester_email
      description: The email of the user asking for support through the ticket
    - name: assignee_email
      description: The email of the agent to assign the ticket to
    - name: type
      auto: PREDEFINED
      predefined:
      - problem
      - incident
      - question
      - task
      description: Allowed values are problem, incident, question, or task
    - name: priority
      auto: PREDEFINED
      predefined:
      - urgent
      - high
      - normal
      - low
      description: Allowed values are urgent, high, normal, or low
    - name: tags
      description: An array of tags to add to the ticket
      isArray: true
    - name: external_id
      description: An ID to link Zendesk Support tickets to local records
    - name: problem_id
      description: For tickets of type "incident", the numeric ID of the problem the
        incident is linked to, if any
    - name: due_at
      description: For tickets of type "task", the due date of the task. Accepts the
        ISO 8601 date format (yyyy-mm-dd)
    - name: collaborators
      description: An array of numeric IDs, emails, or objects containing name and
        email properties. See Setting Collaborators. An email notification is sent
        to them when the ticket is created
      isArray: true
    - name: id
      default: true
      description: Ticket ID. If not provided - the command will use the current incident
        details (for tickets that were created by the zendesk integration)
    - name: assignee_email
      description: The email address of the agent to assign the ticket to
    - name: status
      auto: PREDEFINED
      predefined:
      - open
      - pending
      - hold
      - solved
      - closed
      description: Allowed values are open, pending, hold, solved or closed
    - name: custom_fields
      description: 'An array of the custom fields of the ticket. For example: fieldid=text,fieldid=text'
    description: Update Zendesk ticket
  - name: zendesk-add-comment
    arguments:
    - name: comment
      description: Comment text to add
      required: true
      default: true
    - name: private
      auto: PREDEFINED
      predefined:
      - "yes"
      - "no"
      description: Add as private comment
      defaultValue: "no"
    - name: id
      description: Ticket ID. If not provided - the command will use the current incident
        details (for tickets that were created by the zendesk integration)
    - name: addFooter
      auto: PREDEFINED
      predefined:
      - "yes"
      - "no"
      description: Add Demisto footer to comment
      defaultValue: "yes"
    description: Add comment to existing Zendesk ticket
  - name: zendesk-list-agents
    arguments: []
    outputs:
    - contextPath: ZendeskUsers.id
      description: ID of the Zendesk agent
    - contextPath: ZendeskUsers.name
      description: Name of the Zendesk agent
    - contextPath: ZendeskUsers.email
      description: Email of the Zendesk agent
    - contextPath: ZendeskUsers.role
      description: Role of the Zendesk agent
    - contextPath: ZendeskUsers.timeZone
      description: 'Time zone in which Zendesk agent '
    description: List all the Zendesk agents and admins
  - name: zendesk-get-attachment
    arguments:
    - name: id
      required: true
      description: Attachment id
    description: Return the attachment from Zendesk
<<<<<<< HEAD
  isfetch: true
releaseNotes: "-"
=======
  - name: zendesk-clear-cache
    arguments: []
    description: Clear the Zendesk integration cache
  isfetch: true
>>>>>>> 40555704
<|MERGE_RESOLUTION|>--- conflicted
+++ resolved
@@ -744,11 +744,6 @@
   - name: zendesk-ticket-details
     arguments:
     - name: id
-<<<<<<< HEAD
-      description: Ticket ID
-      required: true
-=======
->>>>>>> 40555704
       default: true
       description: Ticket ID. If not provided - the command will use the current incident
         details (for tickets that were created by the zendesk integration)
@@ -866,12 +861,8 @@
       required: true
       description: Attachment id
     description: Return the attachment from Zendesk
-<<<<<<< HEAD
-  isfetch: true
-releaseNotes: "-"
-=======
   - name: zendesk-clear-cache
     arguments: []
     description: Clear the Zendesk integration cache
   isfetch: true
->>>>>>> 40555704
+releaseNotes: "-"