{
    "testTimeout": 160,
    "testInterval": 20,
    "tests": [
        {
            "integrations": "Fastly Feed",
            "playbookID": "Fastly Feed Test",
            "fromversion": "5.5.0"
        },
        {
            "integrations": "Malware Domain List Active IPs Feed",
            "playbookID": "Malware Domain List Active IPs Feed Test",
            "fromversion": "5.5.0"
        },
        {
            "integrations": "Claroty",
            "playbookID": "Claroty - Test",
            "fromversion": "5.0.0"
        },
        {
            "integrations": "Blocklist_de Feed",
            "playbookID": "Blocklist_de - Test",
            "fromversion": "5.5.0"
        },
        {
            "integrations": "Cloudflare Feed",
            "playbookID": "cloudflare - Test",
            "fromversion": "5.5.0"
        },
        {
            "integrations": "AzureFeed",
            "playbookID": "AzureFeed - Test",
            "fromversion": "5.5.0"
        },
         {
            "playbookID": "CreateIndicatorFromSTIXTest",
             "fromversion": "5.0.0"
         },
         {
            "integrations": "SpamhausFeed",
            "playbookID": "Spamhaus_Feed_Test",
            "fromversion": "5.5.0"
        },
        {
            "integrations": "Cofense Feed",
            "playbookID": "TestCofenseFeed",
            "fromversion": "5.5.0"
        },
        {
            "integrations": "Bambenek Consulting Feed",
            "playbookID": "BambenekConsultingFeed_Test",
            "fromversion": "5.5.0"
        },
        {
            "integrations": "AWS Feed",
            "playbookID": "AWS Feed Test",
            "fromversion": "5.5.0"
        },
        {
            "integrations": "Digital Defense FrontlineVM",
            "playbookID": "Digital Defense FrontlineVM - Scan Asset Not Recently Scanned Test"
        },
        {
            "integrations": "Digital Defense FrontlineVM",
            "playbookID": "Digital Defense FrontlineVM - Test Playbook"
        },
        {
            "integrations": "CSVFeed",
            "playbookID": "CSV_Feed_Test",
            "fromversion": "5.5.0"
        },
        {
            "integrations": "ProofpointFeed",
            "playbookID": "TestProofpointFeed",
            "fromversion": "5.5.0"
        },
        {
            "integrations": "Digital Shadows",
            "playbookID": "Digital Shadows - Test"
        },
        {
            "integrations": "Azure Compute v2",
            "playbookID": "Azure Compute - Test",
            "instance_names": "ms_azure_compute_dev"
        },
        {
            "integrations": "Azure Compute v2",
            "playbookID": "Azure Compute - Test",
            "instance_names": "ms_azure_compute_prod"
        },
        {
            "integrations": "Symantec Data Loss Prevention",
            "playbookID": "Symantec Data Loss Prevention - Test",
            "fromversion": "4.5.0"
        },
        {
            "integrations": "Lockpath KeyLight v2",
            "playbookID": "Keylight v2 - Test"
        },
        {
            "integrations": "Azure Security Center v2",
            "playbookID": "Azure SecurityCenter - Test",
            "instance_names": "ms_azure_sc_prod"
        },
        {
            "integrations": "Azure Security Center v2",
            "playbookID": "Azure SecurityCenter - Test",
            "instance_names": "ms_azure_sc_prod"
        },
        {
            "integrations": "JsonWhoIs",
            "playbookID": "JsonWhoIs-Test"
        },
        {
            "integrations": "MicrosoftGraphMail",
            "playbookID": "MicrosoftGraphMail-Test",
            "instance_names": "ms_graph_mail_dev"
        },
        {
            "integrations": "MicrosoftGraphMail",
            "playbookID": "MicrosoftGraphMail-Test",
            "instance_names": "ms_graph_mail_dev_no_oproxy"
        },
        {
            "integrations": "MicrosoftGraphMail",
            "playbookID": "MicrosoftGraphMail-Test",
            "instance_names": "ms_graph_mail_prod"
        },
        {
            "integrations": "CloudShark",
            "playbookID": "CloudShark - Test Playbook",
            "timeout": 500
        },
        {
            "integrations": "nmap",
            "playbookID": "Nmap - Test",
            "fromversion": "5.0.0"
        },
        {
            "integrations": "AutoFocus V2",
            "playbookID": "Autofocus Query Samples, Sessions and Tags Test Playbook",
            "fromversion": "4.5.0",
            "timeout": 500
        },
        {
            "integrations": "HelloWorld",
            "playbookID": "TestHelloWorld"
        },
        {
            "integrations": "ThreatQ v2",
            "playbookID": "ThreatQ - Test",
            "fromversion": "4.5.0"
        },
        {
            "integrations": "AttackIQFireDrill",
            "playbookID": "AttackIQ - Test"
        },
        {
            "integrations": "PhishLabs IOC EIR",
            "playbookID": "PhishlabsIOC_EIR-Test"
        },
        {
            "integrations": "PhishLabs IOC DRP",
            "playbookID": "PhishlabsIOC_DRP-Test"
        },
        {
            "playbookID": "Create Phishing Classifier V2 ML Test",
            "timeout" : 60000,
            "fromversion": "4.5.0"
        },
        {
            "integrations": "ZeroFox",
            "playbookID": "ZeroFox-Test",
            "fromversion": "4.1.0"
        },
        {
            "integrations": "AlienVault OTX v2",
            "playbookID": "Alienvault_OTX_v2 - Test"
        },
        {
            "integrations": "AWS - SQS",
            "playbookID": "fd93f620-9a2d-4fb6-85d1-151a6a72e46d"
        },
        {
            "integrations": "SlackV2",
            "playbookID": "Slack Test Playbook",
            "timeout" : 2400,
            "fromversion": "5.0.0",
            "pid_threshold": 30
        },
        {
            "integrations": "Cortex XDR - IR",
            "playbookID": "Test XDR Playbook",
            "fromversion": "4.1.0"
        },
        {
            "integrations": "Cloaken",
            "playbookID": "Cloaken-Test"
        },
        {
            "integrations": "Uptycs",
            "playbookID": "TestUptycs"
        },
        {
            "integrations": "ThreatX",
            "playbookID": "ThreatX-test"
        },
        {
            "integrations": "Akamai WAF SIEM",
            "playbookID": "Akamai_WAF_SIEM-Test"
        },
        {
            "integrations": "AlienVault OTX",
            "playbookID": "AlienVaultOTX Test"
        },
        {
            "integrations": "Cofense Triage",
            "playbookID": "Cofense Triage Test"
        },
        {
            "integrations": "Akamai WAF",
            "playbookID": "Akamai_WAF-Test"
        },
        {
            "integrations": "Minerva Labs Anti-Evasion Platform",
            "playbookID": "Minerva Test playbook"
        },
        {
            "integrations": "abuse.ch SSL Blacklist Feed",
            "playbookID": "SSL Blacklist test",
            "fromversion": "5.5.0"
        },
        {
            "integrations": "CheckPhish",
            "playbookID": "CheckPhish-Test"
        },
        {
            "integrations": "Symantec Management Center",
            "playbookID": "SymantecMC_TestPlaybook"
        },
        {
            "integrations": "Tufin",
            "playbookID": "Tufin Test"
        },
        {
            "integrations": "Looker",
            "playbookID": "Test-Looker"
        },
        {
            "integrations": "Vertica",
            "playbookID": "Vertica Test"
        },
        {
            "integrations": "Server Message Block (SMB)",
            "playbookID": "SMB test"
        },
        {
            "playbookID": "ConvertFile-Test",
            "fromversion": "4.5.0"
        },
        {
            "playbookID": "TestAwsEC2GetPublicSGRules-Test"
        },
        {
            "playbookID": "TestParseEmailFile-deprecated-script"
        },
        {
            "integrations": "RSA NetWitness Packets and Logs",
            "playbookID": "rsa_packets_and_logs_test"
        },
        {
            "playbookID": "test_similar_incidents"
        },
        {
            "playbookID": "autofocus_test",
            "integrations": "Autofocus"
        },
        {
            "playbookID": "CheckpointFW-test",
            "integrations": "Check Point"
        },
        {
            "playbookID": "RegPathReputationBasicLists_test"
        },
        {
            "playbookID": "EmailDomainSquattingReputation-Test"
        },
        {
            "playbookID": "RandomStringGenerateTest"
        },
        {
            "playbookID": "DocumentationTest",
            "integrations": "ipinfo"
        },
        {
            "playbookID": "playbook-checkEmailAuthenticity-test"
        },
        {
            "playbookID": "HighlightWords_Test"
        },
        {
            "integrations": "Pentera",
            "playbookID": "Pcysys-Test"
        },
        {
            "integrations": "Pentera",
            "playbookID": "Pentera Run Scan - Test"
        },
        {
            "playbookID": "StringContainsArray_test"
        },
        {
            "integrations": "Pentera",
            "playbookID": "Pcysys-Test"
        },
        {
            "integrations": "Pentera",
            "playbookID": "Pentera Run Scan - Test"
        },
        {
            "integrations": "Fidelis Elevate Network",
            "playbookID": "Fidelis-Test"
        },
        {
            "integrations": "AWS - ACM",
            "playbookID": "ACM-Test"
        },
        {
            "integrations": "Thinkst Canary",
            "playbookID": "CanaryTools Test"
        },
        {
            "integrations": "ThreatMiner",
            "playbookID": "ThreatMiner-Test"
        },
        {
            "playbookID": "StixCreator-Test"
        },
        {
            "playbookID": "CompareIncidentsLabels-test-playbook"
        },
        {
            "integrations": "Have I Been Pwned? V2",
            "playbookID": "Pwned v2 test"
        },
        {
            "integrations": "Alexa Rank Indicator",
            "playbookID": "Alexa Test Playbook"
        },
        {
            "playbookID": "UnEscapeURL-Test"
        },
        {
            "playbookID": "UnEscapeIPs-Test"
        },
        {
            "playbookID": "ExtractDomainFromUrlAndEmail-Test"
        },
        {
            "playbookID": "ConvertKeysToTableFieldFormat_Test"
        },
        {
            "integrations": "CVE Search",
            "playbookID": "cveReputation Test"
        },
        {
            "integrations": "HashiCorp Vault",
            "playbookID": "hashicorp_test"
        },
        {
            "integrations": "AWS - Athena - Beta",
            "playbookID": "Beta-Athena-Test"
        },
        {
            "integrations": "BeyondTrust Password Safe",
            "playbookID": "BeyondTrust-Test"
        },
        {
            "integrations": "Dell Secureworks",
            "playbookID": "secureworks_test"
        },
        {
            "integrations": "ServiceNow",
            "playbookID": "servicenow_test_new"
        },
        {
            "integrations": "ExtraHop",
            "playbookID": "ExtraHop-Test"
        },
        {
            "integrations": "ExtraHop v2",
            "playbookID": "ExtraHop_v2-Test"
        },
        {
            "playbookID": "Test CommonServer"
        },
        {
            "integrations": "CIRCL",
            "playbookID": "CirclIntegrationTest"
        },
        {
            "integrations": "MISP V2",
            "playbookID": "MISP V2 Test"
        },
        {
            "playbookID": "test-LinkIncidentsWithRetry"
        },
        {
            "playbookID": "CopyContextToFieldTest"
        },
        {
            "integrations": "OTRS",
            "playbookID": "OTRS Test",
            "fromversion": "4.1.0"
        },
        {
            "integrations": "Attivo Botsink",
            "playbookID": "AttivoBotsinkTest"
        },
        {
            "playbookID": "CreatePhishingClassifierMLTest",
            "timeout": 2400
        },
        {
            "integrations": "Cymon",
            "playbookID": "playbook-Cymon_Test"
        },
        {
            "integrations": "FortiGate",
            "playbookID": "Fortigate Test"
        },
        {
            "playbookID": "FormattedDateToEpochTest"
        },
        {
            "integrations": "SNDBOX",
            "playbookID": "SNDBOX_Test",
            "timeout": 1000
        },
        {
            "integrations": "SNDBOX",
            "playbookID": "Detonate File - SNDBOX - Test",
            "timeout": 2400,
            "nightly": true
        },
        {
            "integrations": "VxStream",
            "playbookID": "Detonate File - HybridAnalysis - Test",
            "timeout": 2400
        },
        {
            "playbookID": "WordTokenizeTest"
        },
        {
            "integrations": "Awake Security",
            "playbookID": "awake_security_test_pb"
        },
        {
            "integrations": "Tenable.sc",
            "playbookID": "tenable-sc-test",
            "timeout": 240,
            "nightly": true
        },
        {
            "integrations": "MimecastV2",
            "playbookID": "Mimecast test"
        },
        {
            "playbookID": "CreateEmailHtmlBody_test_pb",
            "fromversion": "4.1.0"
        },
        {
            "playbookID": "ReadPDFFile-Test"
        },
        {
            "playbookID": "ReadPDFFileV2-Test",
            "timeout": 1000
        },
        {
            "playbookID": "JSONtoCSV-Test"
        },
        {
            "integrations": "Panorama",
            "instance_names": "palo_alto_firewall",
            "playbookID": "palo_alto_firewall_test_pb",
            "timeout": 1000,
            "nightly": true
        },
        {
            "integrations": "Panorama",
            "instance_names": "palo_alto_panorama",
            "playbookID": "palo_alto_panorama_test_pb",
            "timeout": 1000,
            "nightly": true
        },
        {
            "integrations": "Panorama",
            "instance_names": "palo_alto_panorama",
            "playbookID": "Panorama Query Logs - Test",
            "timeout": 1000,
            "nightly": true
        },
        {
            "integrations": "Panorama",
            "instance_names": "palo_alto_firewall_9.0",
            "playbookID": "palo_alto_firewall_test_pb",
            "timeout": 1000,
            "nightly": true
        },
        {
            "integrations": "Panorama",
            "instance_names": "palo_alto_panorama_9.0",
            "playbookID": "palo_alto_panorama_test_pb",
            "timeout": 1000,
            "nightly": true
        },
        {
            "integrations": "Tenable.io",
            "playbookID": "Tenable.io test"
        },
        {
            "playbookID": "URLDecode-Test"
        },
        {
            "playbookID": "GetTime-Test"
        },
        {
            "playbookID": "GetTime-ObjectVsStringTest"
        },
        {
            "integrations": "Tenable.io",
            "playbookID": "Tenable.io Scan Test",
            "nightly": true,
            "timeout": 900
        },
        {
            "integrations": "Tenable.sc",
            "playbookID": "tenable-sc-scan-test",
            "nightly": true,
            "timeout": 600
        },
        {
            "integrations": "google-vault",
            "playbookID": "Google-Vault-Generic-Test",
            "nightly": true,
            "timeout": 3600,
            "memory_threshold": 65
        },
        {
            "integrations": "google-vault",
            "playbookID": "Google_Vault-Search_And_Display_Results_test",
            "nightly": true,
            "timeout": 3600
        },
        {
            "playbookID": "Luminate-TestPlaybook",
            "integrations": "Luminate"
        },
        {
            "playbookID": "Palo Alto Networks - Malware Remediation Test",
            "integrations": "Palo Alto Minemeld",
            "fromversion": "4.5.0"
        },
        {
            "playbookID": "SumoLogic-Test",
            "integrations": "SumoLogic",
            "fromversion": "4.1.0"
        },
        {
            "playbookID": "ParseEmailFiles-test"
        },
        {
            "playbookID": "PAN-OS - Block IP and URL - External Dynamic List Test",
            "integrations": "palo_alto_networks_pan_os_edl_management",
            "fromversion": "4.0.0"
        },
        {
            "playbookID": "Test_EDL",
            "integrations": "EDL",
            "fromversion": "5.5.0"
        },
        {
            "playbookID": "Test_export_indicators_service",
            "integrations": "ExportIndicators",
            "fromversion": "5.5.0"
        },
        {
            "playbookID": "PAN-OS - Block IP - Custom Block Rule Test",
            "integrations": "Panorama",
            "instance_names": "palo_alto_panorama",
            "fromversion": "4.0.0"
        },
        {
            "playbookID": "PAN-OS - Block IP - Static Address Group Test",
            "integrations": "Panorama",
            "instance_names": "palo_alto_panorama",
            "fromversion": "4.0.0"
        },
        {
            "playbookID": "PAN-OS - Block URL - Custom URL Category Test",
            "integrations": "Panorama",
            "instance_names": "palo_alto_panorama",
            "fromversion": "4.0.0"
        },
        {
            "playbookID": "Endpoint Malware Investigation - Generic - Test",
            "integrations": [
                "Traps",
                "Cylance Protect v2",
                "Demisto REST API"
            ],
            "fromversion": "5.0.0",
            "timeout": 1200
        },
        {
            "playbookID": "ParseExcel-test"
        },
        {
            "playbookID": "Detonate File - No Files test"
        },
        {
            "integrations": [
                "Panorama",
                "Check Point"
            ],
            "instance_names": "palo_alto_firewall",
            "playbookID": "blockip_test_playbook"
        },
        {
            "integrations": "Palo Alto Minemeld",
            "playbookID": "minemeld_test"
        },
        {
            "integrations": "SentinelOne V2",
            "playbookID": "SentinelOne V2 - test"
        },
        {
            "integrations": "InfoArmor VigilanteATI",
            "playbookID": "InfoArmorVigilanteATITest"
        },
        {
            "integrations": "IntSights",
            "instance_names": "intsights_standard_account",
            "playbookID": "IntSights Test",
            "nightly": true,
            "timeout": 500
        },
        {
            "integrations": "IntSights",
            "playbookID": "IntSights Mssp Test",
            "instance_names": "intsights_mssp_account",
            "nightly": true,
            "timeout": 500
        },
        {
            "integrations": "dnstwist",
            "playbookID": "dnstwistTest"
        },
        {
            "integrations": "BitDam",
            "playbookID": "Detonate File - BitDam Test"
        },
        {
            "integrations": "Threat Grid",
            "playbookID": "Test-Detonate URL - ThreatGrid",
            "timeout": 600
        },
        {
            "integrations": "Threat Grid",
            "playbookID": "ThreatGridTest",
            "timeout": 600
        },
        {
            "integrations": [
                "Palo Alto Minemeld",
                "Panorama"
            ],
            "instance_names": "palo_alto_firewall",
            "playbookID": "block_indicators_-_generic_-_test"
        },
        {
            "integrations": "Signal Sciences WAF",
            "playbookID": "SignalSciences-Test"
        },
        {
            "integrations": "RTIR",
            "playbookID": "RTIR Test"
        },
        {
            "integrations": "RedCanary",
            "playbookID": "RedCanaryTest",
            "nightly": true
        },
        {
            "integrations": "Devo",
            "playbookID": "devo_test_playbook",
            "timeout" : 500
        },
        {
            "playbookID": "URL Enrichment - Generic v2 - Test",
            "integrations": [
                "Rasterize",
                "VirusTotal - Private API"
            ],
            "instance_names": "virus_total_private_api_general",
            "timeout": 500,
            "pid_threshold": 6
        },
        {
            "playbookID": "CutTransformerTest"
        },
        {
            "integrations": "SCADAfence CNM",
            "playbookID": "SCADAfence_test"
        },
        {
            "integrations": "ProtectWise",
            "playbookID": "Protectwise-Test"
        },
        {
            "integrations": "WhatsMyBrowser",
            "playbookID": "WhatsMyBrowser-Test"
        },
        {

            "integrations": "BigFix",
            "playbookID": "BigFixTest"
        },
        {
            "integrations": "Lastline v2",
            "playbookID": "Lastline v2 - Test",
            "nightly": true
        },
        {
            "integrations": "epo",
            "playbookID": "Test Playbook McAfee ePO"
        },
        {
            "integrations": "McAfee DXL",
            "playbookID": "McAfee DXL - Test"
        },
        {
            "integrations": "activedir",
            "playbookID": "calculate_severity_-_critical_assets_-_test"
        },
        {
            "playbookID": "TextFromHTML_test_playbook"
        },
        {
            "playbookID": "PortListenCheck-test"
        },
        {
            "integrations": "ThreatExchange",
            "playbookID": "ThreatExchange-test"
        },
        {
            "integrations": "ThreatExchange",
            "playbookID": "extract_indicators_-_generic_-_test",
            "timeout": 240
        },
        {
            "integrations": "Joe Security",
            "playbookID": "JoeSecurityTestPlaybook",
            "timeout": 500,
            "nightly": true
        },
        {
            "integrations": "Joe Security",
            "playbookID": "JoeSecurityTestDetonation",
            "timeout": 2000,
            "nightly": true
        },
        {
            "integrations": "WildFire-v2",
            "playbookID": "Wildfire Test"
        },
        {
            "integrations": "WildFire-v2",
            "playbookID": "Detonate URL - WildFire-v2 - Test"
        },
        {
            "integrations": "GRR",
            "playbookID": "grr_test",
            "nightly": true
        },
        {
            "integrations": "VirusTotal",
            "instance_names": "virus_total_general",
            "playbookID": "virusTotal-test-playbook",
            "timeout": 1400,
            "nightly": true
        },
        {
            "integrations": "VirusTotal",
            "instance_names": "virus_total_preferred_vendors",
            "playbookID": "virusTotaI-test-preferred-vendors",
            "timeout": 1400,
            "nightly": true
        },
        {
            "integrations": "Preempt",
            "playbookID": "Preempt Test"
        },
        {
            "integrations": "Gmail",
            "playbookID": "get_original_email_-_gmail_-_test"
        },
        {
            "integrations": ["Gmail Single User", "Gmail"],
            "playbookID": "Gmail Single User - Test",
            "fromversion": "4.5.0"
        },
        {
            "integrations": "EWS v2",
            "playbookID": "get_original_email_-_ews-_test",
            "instance_names": "ewv2_regular",
            "memory_threshold": 150
        },
        {
            "integrations": ["EWS v2", "EWS Mail Sender"],
            "playbookID": "EWS search-mailbox test",
            "instance_names": "ewv2_regular",
            "timeout": 300
        },
        {
            "integrations": "PagerDuty v2",
            "playbookID": "PagerDuty Test"
        },
        {
            "playbookID": "test_delete_context"
        },
        {
            "playbookID": "DeleteContext-auto-test"
        },
        {
            "playbookID": "GmailTest",
            "integrations": "Gmail"
        },
        {
            "playbookID": "Gmail Convert Html Test",
            "integrations": "Gmail"
        },
        {
            "playbookID": "reputations.json Test",
            "toversion": "5.0.0"
        },
        {
            "playbookID": "Indicators reputation-.json Test",
            "fromversion": "5.5.0"
        },
        {
            "playbookID": "Test IP Indicator Fields",
            "fromversion": "5.0.0"
        },
        {
            "integrations": "Shodan",
            "playbookID": "ShodanTest"
        },
        {
            "playbookID": "dedup_-_generic_-_test"
        },
        {
            "playbookID": "TestDedupIncidentsPlaybook"
        },
        {
            "playbookID": "TestDedupIncidentsByName"
        },
        {
            "integrations": "McAfee Advanced Threat Defense",
            "playbookID": "Test Playbook McAfee ATD",
            "timeout": 700
        },
        {
            "playbookID": "stripChars - Test"
        },
        {
            "integrations": "McAfee Advanced Threat Defense",
            "playbookID": "Test Playbook McAfee ATD Upload File"
        },
        {
            "playbookID": "exporttocsv_script_test"
        },
        {
            "playbookID": "Set - Test"
        },
        {
            "integrations": "Intezer v2",
            "playbookID": "Intezer Testing v2",
            "fromversion": "4.1.0",
            "timeout": 700
        },
        {
            "integrations": "FalconIntel",
            "playbookID": "CrowdStrike Falcon Intel v2"
        },
        {
            "playbookID": "ContextGetters_Test"
        },
        {
            "integrations": [
                "Mail Sender (New)",
                "Gmail"
            ],
            "playbookID": "Mail Sender (New) Test"
        },
        {
            "playbookID": "buildewsquery_test"
        },
        {
            "integrations": "Rapid7 Nexpose",
            "playbookID": "nexpose_test",
            "timeout": 240
        },
        {
            "playbookID": "GetIndicatorDBotScore Test"
        },
        {
            "integrations": "EWS Mail Sender",
            "playbookID": "EWS Mail Sender Test"
        },
        {
            "integrations": [
                "EWS Mail Sender",
                "Rasterize"
            ],
            "playbookID": "EWS Mail Sender Test 2"
        },
        {
            "playbookID": "decodemimeheader_-_test"
        },
        {
            "integrations": "CVE Search",
            "playbookID": "cve_enrichment_-_generic_-_test"
        },
        {
            "playbookID": "test_url_regex"
        },
        {
            "integrations": "Skyformation",
            "playbookID": "TestSkyformation"
        },
        {
            "integrations": "okta",
            "playbookID": "okta_test_playbook",
            "timeout": 240
        },
        {
            "playbookID": "Test filters & transformers scripts"
        },
        {
            "integrations": "Salesforce",
            "playbookID": "SalesforceTestPlaybook"
        },
        {
            "integrations": "McAfee ESM-v10",
            "instance_names": "v10.2.0",
            "playbookID": "McAfeeESMTest",
            "timeout": 500
        },
        {
            "integrations": "McAfee ESM-v10",
            "instance_names": "v10.3.0",
            "playbookID": "McAfeeESMTest",
            "timeout": 500
        },
        {
            "integrations": "McAfee ESM-v10",
            "instance_names": "v11.1.3",
            "playbookID": "McAfeeESMTest",
            "timeout": 500
        },
        {
            "integrations": "GoogleSafeBrowsing",
            "playbookID": "Google Safe Browsing Test",
            "timeout": 240
        },
        {
            "integrations": "EWS v2",
            "playbookID": "EWSv2_empty_attachment_test",
            "instance_names": "ewv2_regular",
            "memory_threshold": 120
        },
        {
            "integrations": "EWS v2",
            "playbookID": "EWS Public Folders Test",
            "instance_names": "ewv2_regular",
            "memory_threshold": 120
        },
        {
            "playbookID": "TestWordFileToIOC",
            "timeout": 300
        },
        {
            "integrations": "Symantec Endpoint Protection V2",
            "playbookID": "SymantecEndpointProtection_Test"
        },
        {
            "integrations": "carbonblackprotection",
            "playbookID": "search_endpoints_by_hash_-_carbon_black_protection_-_test",
            "timeout": 500
        },
        {
            "playbookID": "process_email_-_generic_-_test",
            "integrations": "Rasterize",
            "timeout": 240,
            "pid_threshold": 18
        },
        {
            "integrations": "activedir",
            "playbookID": "account_enrichment_-_generic_test"
        },
        {
            "integrations": "FalconHost",
            "playbookID": "search_endpoints_by_hash_-_crowdstrike_-_test",
            "timeout": 500
        },
        {
            "integrations": "FalconHost",
            "playbookID": "CrowdStrike Endpoint Enrichment - Test"
        },
        {
            "integrations": "FalconHost",
            "playbookID": "crowdstrike_falconhost_test"
        },
        {
            "integrations": "CrowdstrikeFalcon",
            "playbookID": "Test - CrowdStrike Falcon",
            "fromversion": "4.1.0"
        },
        {
            "playbookID": "ExposeIncidentOwner-Test"
        },
        {
            "integrations": "PostgreSQL",
            "playbookID": "PostgreSQL Test"
        },
        {
            "integrations": "google",
            "playbookID": "GsuiteTest"
        },
        {
            "integrations": "OpenPhish",
            "playbookID": "OpenPhish Test Playbook"
        },
        {
            "integrations": "RSA Archer",
            "playbookID": "Archer-Test-Playbook",
            "nightly": true
        },
        {
            "integrations": "jira",
            "playbookID": "Jira-Test"
        },
        {
            "integrations": "jira-v2",
            "playbookID": "Jira-v2-Test",
            "timeout": 500
        },
        {
            "integrations": "ipinfo",
            "playbookID": "IPInfoTest"
        },
        {
            "integrations": "jira",
            "playbookID": "VerifyHumanReadableFormat"
        },
        {
            "playbookID": "ExtractURL Test"
        },
        {
            "playbookID": "strings-test"
        },
        {
            "playbookID": "TestCommonPython"
        },
        {
            "playbookID": "TestFileCreateAndUpload"
        },
        {
            "playbookID": "TestIsValueInArray"
        },
        {
            "playbookID": "TestStringReplace"
        },
        {
            "playbookID": "TestHttpPlaybook"
        },
        {
            "integrations": "SplunkPy",
            "playbookID": "SplunkPy-Test-V2",
            "memory_threshold": 500
        },
        {
            "integrations": "SplunkPy",
            "playbookID": "Splunk-Test",
            "memory_threshold": 500
        },
        {
            "integrations": "SplunkPy",
            "playbookID": "SplunkPySearch_Test",
            "memory_threshold": 200
        },
        {
            "integrations": "McAfee NSM",
            "playbookID": "McAfeeNSMTest",
            "timeout": 400,
            "nightly": true
        },
        {
            "integrations": "PhishTank",
            "playbookID": "PhishTank Testing"
        },
        {
            "integrations": "McAfee Web Gateway",
            "playbookID": "McAfeeWebGatewayTest",
            "timeout": 500
        },
        {
            "integrations": "TCPIPUtils",
            "playbookID": "TCPUtils-Test"
        },
        {
            "playbookID": "ProofpointDecodeURL-Test",
            "timeout": 300
        },
        {
            "playbookID": "listExecutedCommands-Test"
        },
        {
            "integrations": "AWS - Lambda",
            "playbookID": "AWS-Lambda-Test (Read-Only)"
        },
        {
            "integrations": "Service Manager",
            "playbookID": "TestHPServiceManager",
            "timeout": 400
        },
        {
            "playbookID": "LanguageDetect-Test",
            "timeout": 300
        },
        {
            "integrations": "Forcepoint",
            "playbookID": "forcepoint test",
            "timeout": 500,
            "nightly": true
        },
        {
            "playbookID": "GeneratePassword-Test"
        },
        {
            "playbookID": "ZipFile-Test"
        },
        {
            "playbookID": "UnzipFile-Test"
        },
        {
            "playbookID": "ExtractDomainTest"
        },
        {
            "playbookID": "Test-IsMaliciousIndicatorFound",
            "integrations": "VirusTotal",
            "instance_names": "virus_total_general",
            "fromversion": "5.0.0"
        },
        {
            "playbookID": "TestExtractHTMLTables"
        },
        {
            "integrations": "carbonblackliveresponse",
            "playbookID": "CarbonBlackLiveResponseTest",
            "nightly": true
        },
        {
            "playbookID": "TestSafeBreach",
            "integrations": "SafeBreach"
        },
        {
            "integrations": "urlscan.io",
            "playbookID": "urlscan_malicious_Test",
            "timeout": 500
        },
        {
            "integrations": "EWS v2",
            "playbookID": "pyEWS_Test",
            "instance_names": "ewv2_regular",
            "memory_threshold": 200
        },
        {
            "integrations": "EWS v2",
            "playbookID": "pyEWS_Test",
            "instance_names": "ewsv2_separate_process",
            "memory_threshold": 150
        },
        {
            "integrations": "remedy_sr_beta",
            "playbookID": "remedy_sr_test_pb"
        },
        {

            "integrations": "Netskope",
            "playbookID": "Netskope Test"
        },
        {
            "integrations": "Cylance Protect v2",
            "playbookID": "Cylance Protect v2 Test"
        },
        {
            "integrations": "ReversingLabs Titanium Cloud",
            "playbookID": "ReversingLabsTCTest"
        },
        {
            "integrations": "ReversingLabs A1000",
            "playbookID": "ReversingLabsA1000Test"
        },
        {
            "integrations": "Demisto Lock",
            "playbookID": "DemistoLockTest"
        },
        {
            "playbookID": "test-domain-indicator",
            "timeout": 400
        },
        {
            "playbookID": "Cybereason Test",
            "integrations": "Cybereason",
            "timeout": 1200,
            "fromversion": "4.1.0"
        },
        {
            "integrations": "VirusTotal - Private API",
            "instance_names": "virus_total_private_api_general",
            "playbookID": "File Enrichment - Virus Total Private API Test",
            "nightly": true
        },
        {
            "integrations": "VirusTotal - Private API",
            "instance_names": "virus_total_private_api_general",
            "playbookID": "virusTotalPrivateAPI-test-playbook",
            "timeout": 1400,
            "nightly": true
        },
        {
            "integrations": "VirusTotal - Private API",
            "instance_names": "virus_total_private_api_preferred_vendors",
            "playbookID": "virusTotalPrivateAPI-test-preferred-vendors",
            "timeout": 1400,
            "nightly": true
        },
        {
            "integrations": "Cisco Meraki",
            "playbookID": "Cisco-Meraki-Test"
        },
        {
            "integrations": "Windows Defender Advanced Threat Protection",
            "playbookID": "Test - Windows Defender Advanced Threat Protection",
            "instance_names": "windows_defender_atp_dev"
        },
        {
            "integrations": "Windows Defender Advanced Threat Protection",
            "playbookID": "Test - Windows Defender Advanced Threat Protection",
            "instance_names": "windows_defender_atp_prod"
        },
        {
            "integrations": "Tanium",
            "playbookID": "Tanium Test Playbook",
            "nightly": true,
            "timeout": 1200,
            "pid_threshold": 10
        },
        {
            "integrations": "Recorded Future",
            "playbookID": "Recorded Future Test",
            "nightly": true
        },
        {
            "integrations": "Microsoft Graph",
            "playbookID": "Microsoft Graph Test",
            "instance_names": "ms_graph_security_dev"
        },
        {
            "integrations": "Microsoft Graph",
            "playbookID": "Microsoft Graph Test",
            "instance_names": "ms_graph_security_prod"
        },
        {
            "integrations": "Microsoft Graph User",
            "playbookID": "Microsoft Graph - Test",
            "instance_names": "ms_graph_user_dev"
        },
        {
            "integrations": "Microsoft Graph User",
            "playbookID": "Microsoft Graph - Test",
            "instance_names": "ms_graph_user_prod"
        },
        {
            "integrations": "Microsoft Graph Groups",
            "playbookID": "Microsoft Graph Groups - Test",
            "instance_names": "ms_graph_groups_dev"
        },
        {
            "integrations": "Microsoft Graph Groups",
            "playbookID": "Microsoft Graph Groups - Test",
            "instance_names": "ms_graph_groups_prod"
        },
                {
            "integrations": "Microsoft Graph Calendar",
            "playbookID": "Microsoft Graph Calendar - Test",
            "instance_names": "ms_graph_calendar_dev"
        },
        {
            "integrations": "Microsoft Graph Calendar",
            "playbookID": "Microsoft Graph Calendar - Test",
            "instance_names": "ms_graph_calendar_prod"
        },
        {
            "integrations": "RedLock",
            "playbookID": "RedLockTest",
            "nightly": true
        },
        {
            "integrations": "Symantec Messaging Gateway",
            "playbookID": "Symantec Messaging Gateway Test"
        },
        {
            "integrations": "ThreatConnect",
            "playbookID": "test-ThreatConnect"
        },
        {
            "integrations": "VxStream",
            "playbookID": "VxStream Test",
            "nightly": true
        },
        {
            "integrations": "Cylance Protect",
            "playbookID": "get_file_sample_by_hash_-_cylance_protect_-_test",
            "timeout": 240
        },
        {
            "integrations": "Cylance Protect",
            "playbookID": "endpoint_enrichment_-_generic_test"
        },
        {
            "integrations": "QRadar",
            "playbookID": "test_Qradar"
        },
        {
            "integrations": "VMware",
            "playbookID": "VMWare Test"
        },
        {
            "integrations": "Anomali ThreatStream",
            "playbookID": "Anomali_ThreatStream_Test"
        },
        {
            "integrations": "Farsight DNSDB",
            "playbookID": "DNSDBTest"
        },
        {
            "integrations": "carbonblack-v2",
            "playbookID": "CarbonBlackResponseTest"
        },
        {
            "integrations": "Cisco Umbrella Investigate",
            "playbookID": "Cisco Umbrella Test"
        },
        {
            "integrations": "icebrg",
            "playbookID": "Icebrg Test",
            "timeout": 500
        },
        {
            "integrations": "Symantec MSS",
            "playbookID": "SymantecMSSTest"
        },
        {
            "integrations": "Remedy AR",
            "playbookID": "Remedy AR Test"
        },
        {
            "integrations": "AWS - IAM",
            "playbookID": "d5cb69b1-c81c-4f27-8a40-3106c0cb2620"
        },
        {
            "integrations": "McAfee Active Response",
            "playbookID": "McAfee-MAR_Test",
            "timeout": 700
        },
        {
            "integrations": "McAfee Threat Intelligence Exchange",
            "playbookID": "McAfee-TIE Test",
            "timeout": 700
        },
        {
            "integrations": "ArcSight Logger",
            "playbookID": "ArcSight Logger test"
        },
        {
            "integrations": "ArcSight ESM v2",
            "playbookID": "ArcSight ESM v2 Test"
        },
        {
            "integrations": "ArcSight ESM v2",
            "playbookID": "test Arcsight - Get events related to the Case"
        },
        {
            "integrations": "XFE",
            "playbookID": "XFE Test",
            "timeout": 140,
            "nightly": true
        },
        {
            "integrations": "XFE_v2",
            "playbookID": "Test_XFE_v2",
            "timeout": 500,
            "nightly": true
        },
        {
            "integrations": "McAfee Threat Intelligence Exchange",
            "playbookID": "search_endpoints_by_hash_-_tie_-_test",
            "timeout": 500
        },
        {
            "integrations": "iDefense",
            "playbookID": "iDefenseTest",
            "timeout": 300
        },
        {
            "integrations": "AbuseIPDB",
            "playbookID": "AbuseIPDB Test",
            "nightly": true
        },
        {
            "integrations": "AbuseIPDB",
            "playbookID": "AbuseIPDB PopulateIndicators Test",
            "nightly": true
        },
        {
            "integrations": "jira",
            "playbookID": "JiraCreateIssue-example-test"
        },
        {
            "integrations": "LogRhythm",
            "playbookID": "LogRhythm-Test-Playbook",
            "timeout": 200
        },
        {
            "integrations": "FireEye HX",
            "playbookID": "FireEye HX Test"
        },
        {
            "integrations": "Phish.AI",
            "playbookID": "PhishAi-Test"
        },
        {
            "integrations": "Phish.AI",
            "playbookID": "Test-Detonate URL - Phish.AI"
        },
        {
            "integrations": "Centreon",
            "playbookID": "Centreon-Test-Playbook"
        },
        {
            "playbookID": "ReadFile test"
        },
        {
            "integrations": "TruSTAR",
            "playbookID": "TruSTAR Test"
        },
        {
            "integrations": "AlphaSOC Wisdom",
            "playbookID": "AlphaSOC-Wisdom-Test"
        },
        {
            "integrations": "carbonblack-v2",
            "playbookID": "CBFindIP - Test"
        },
        {
            "integrations": "Jask",
            "playbookID": "Jask_Test",
            "fromversion": "4.1.0"
        },
        {
            "integrations": "Qualys",
            "playbookID": "Qualys-Test"
        },
        {
            "integrations": "Whois",
            "playbookID": "whois_test",
            "fromversion": "4.1.0"
        },
        {
            "integrations": "RSA NetWitness Endpoint",
            "playbookID": "NetWitness Endpoint Test"
        },
        {
            "integrations": "Check Point Sandblast",
            "playbookID": "Sandblast_malicious_test"
        },
        {
            "playbookID": "TestMatchRegex"
        },
        {
            "integrations": "ActiveMQ",
            "playbookID": "ActiveMQ Test"
        },
        {
            "playbookID": "RegexGroups Test"
        },
        {
            "integrations": "Cisco ISE",
            "playbookID": "cisco-ise-test-playbook"
        },
        {
            "integrations": "RSA NetWitness v11.1",
            "playbookID": "RSA NetWitness Test"
        },
        {
            "playbookID": "ExifReadTest"
        },
        {
            "integrations": "Cuckoo Sandbox",
            "playbookID": "CuckooTest",
            "timeout": 700
        },
        {
            "integrations": "VxStream",
            "playbookID": "Test-Detonate URL - Crowdstrike",
            "timeout": 1200
        },
        {
            "playbookID": "Detonate File - Generic Test",
            "timeout": 500
        },
        {
            "integrations": [
                "Lastline v2",
                "WildFire-v2",
                "SNDBOX",
                "VxStream",
                "McAfee Advanced Threat Defense"
            ],
            "playbookID": "Detonate File - Generic Test",
            "timeout": 2400,
            "nightly": true
        },
        {
            "playbookID": "detonate_file_-_generic_test",
            "toversion": "3.6.0"
        },
        {
            "playbookID": "STIXParserTest"
        },
        {
            "playbookID": "Detonate URL - Generic Test",
            "timeout": 2000,
            "nightly": true,
            "integrations": [
                "McAfee Advanced Threat Defense",
                "VxStream",
                "Lastline v2"
            ]
        },
        {
            "playbookID": "ReadPDFFile-Test"
        },
        {
            "integrations": [
                "FalconHost",
                "McAfee Threat Intelligence Exchange",
                "carbonblackprotection",
                "carbonblack"
            ],
            "playbookID": "search_endpoints_by_hash_-_generic_-_test",
            "timeout": 500
        },
        {
            "integrations": "Zscaler",
            "playbookID": "Zscaler Test",
            "nightly": true,
            "timeout": 500
        },
        {
            "playbookID": "DemistoUploadFileToIncident Test",
            "integrations": "Demisto REST API"
        },
        {
            "playbookID": "DemistoUploadFile Test",
            "integrations": "Demisto REST API"
        },
        {
            "playbookID": "MaxMind Test",
            "integrations": "MaxMind GeoIP2"

        },
        {
            "playbookID": "Test_Sagemaker",
            "integrations": "AWS Sagemaker"

        },
        {
            "playbookID": "C2sec-Test",
            "integrations": "C2sec irisk",
            "fromversion": "5.0.0"
        },
        {
            "playbookID": "Phishing v2 Test - Attachment",
            "timeout": 1200,
            "nightly": true,
            "integrations": [
                "EWS Mail Sender",
                "Have I Been Pwned? V2",
                "Demisto REST API",
                "Palo Alto Minemeld",
                "Rasterize"
            ]
        },
        {
            "playbookID": "Phishing v2 Test - Inline",
            "timeout": 1200,
            "nightly": true,
            "integrations": [
                "EWS Mail Sender",
                "Have I Been Pwned? V2",
                "Demisto REST API",
                "Palo Alto Minemeld",
                "Rasterize"
            ]
        },
        {
            "integrations": "duo",
            "playbookID": "DUO Test Playbook"
        },
        {
            "playbookID": "SLA Scripts - Test",
            "fromversion": "4.1.0"
        },
        {
            "playbookID": "PcapHTTPExtractor-Test"
        },
        {
            "playbookID": "Ping Test Playbook"
        },
        {
            "playbookID": "Active Directory Test",
            "integrations": "Active Directory Query v2",
            "instance_names": "active_directory_ninja"
        },
        {
            "playbookID": "AD v2 - debug-mode - Test",
            "integrations": "Active Directory Query v2",
            "instance_names": "active_directory_ninja",
            "fromversion": "5.0.0"
        },
        {
            "playbookID": "Docker Hardening Test",
            "_comment": "Not testing on 5.5 yet. Waiting for #20951",
            "fromversion": "5.0.0",
            "toversion": "5.4.9"
        },
        {
            "integrations": "Active Directory Query v2",
            "instance_names": "active_directory_ninja",
            "playbookID": "Active Directory Query V2 configuration with port"
        },
        {
            "integrations": "mysql",
            "playbookID": "MySQL Test"
        },
        {
            "playbookID": "Email Address Enrichment - Generic v2 - Test"
        },
        {
            "playbookID": "Email Address Enrichment - Generic v2.1 - Test",
            "integrations": "Active Directory Query v2",
            "instance_names": "active_directory_ninja"
        },
        {
            "integrations": "Cofense Intelligence",
            "playbookID": "Test - Cofense Intelligence",
            "timeout": 500
        },
        {
            "playbookID": "GDPRContactAuthorities Test"
        },
        {
            "integrations": "Google Resource Manager",
            "playbookID": "GoogleResourceManager-Test",
            "timeout": 500,
            "nightly": true
        },
        {
            "integrations": "SlashNext Phishing Incident Response",
            "playbookID": "SlashNextPhishingIncidentResponse-Test",
            "timeout": 500,
            "nightly": true
        },
        {
            "integrations": "Google Cloud Storage",
            "playbookID": "GCS - Test",
            "timeout": 500,
            "nightly": true
        },
        {
            "playbookID": "Calculate Severity - Generic v2 - Test",
            "integrations": [
                "Palo Alto Minemeld",
                "Active Directory Query v2"
            ],
            "instance_names": "active_directory_ninja",
            "fromversion": "4.5.0"
        },
        {
            "integrations": "Freshdesk",
            "playbookID": "Freshdesk-Test",
            "timeout": 500,
            "nightly": true
        },
        {
            "playbookID": "Autoextract - Test",
            "fromversion": "4.1.0"
        },
        {
            "playbookID": "FilterByList - Test",
            "fromversion": "4.5.0"
        },
            {
            "playbookID": "Impossible Traveler - Test",
            "integrations": [
                "Ipstack",
                "ipinfo",
                "Rasterize",
                "Active Directory Query v2",
                "Demisto REST API"
            ],
            "instance_names": "active_directory_ninja",
            "fromversion": "5.0.0",
            "timeout": 700
        },
        {
            "playbookID": "Active Directory - Get User Manager Details - Test",
            "integrations": "Active Directory Query v2",
            "instance_names": "active_directory_80k",
            "fromversion": "4.5.0"
        },
        {
            "integrations": "Kafka V2",
            "playbookID": "Kafka Test"
        },
        {
            "playbookID": "File Enrichment - Generic v2 - Test",
            "instance_names": "virus_total_private_api_general",
            "integrations": [
                "VirusTotal - Private API",
                "Cylance Protect v2"
            ]
        },
        {
            "integrations": "McAfee Active Response",
            "playbookID": "Endpoint data collection test",
            "timeout": 500
        },
        {
            "playbookID": "Phishing - Core - Test",
            "integrations": [
                "EWS Mail Sender",
                "Demisto REST API",
                "Palo Alto Minemeld",
                "Rasterize"
            ],
            "fromversion": "4.5.0",
            "timeout": 1700
        },
        {
            "integrations": "McAfee Active Response",
            "playbookID": "MAR - Endpoint data collection test",
            "timeout": 500
        },
        {

            "integrations": "DUO Admin",
            "playbookID": "DuoAdmin API test playbook"
        },
        {
            "integrations": "TAXIIFeed",
            "playbookID": "TAXII_Feed_Test",
            "fromversion": "5.5.0",
            "timeout": 600
        },
        {
            "integrations": "Traps",
            "playbookID": "Traps test",
            "timeout": 600
        },
        {
            "playbookID": "TestShowScheduledEntries"
        },
        {
            "playbookID": "Calculate Severity - Standard - Test",
            "integrations": "Palo Alto Minemeld",
            "fromversion": "4.5.0"
        },
        {
            "integrations": "Symantec Advanced Threat Protection",
            "playbookID": "Symantec ATP Test"

        },
        {
            "playbookID": "HTTPListRedirects - Test SSL"
        },
        {
            "playbookID": "HTTPListRedirects Basic Test"
        },
        {
            "playbookID": "CheckDockerImageAvailableTest"
        },
        {
            "playbookID": "ExtractDomainFromEmailTest"
        },
        {
            "playbookID": "Account Enrichment - Generic v2 - Test",
            "integrations": "activedir"
        },
        {
            "playbookID": "Extract Indicators From File - Generic v2 - Test",
            "integrations": "Image OCR",
            "timeout": 300,
            "fromversion": "4.1.0",
            "toversion": "4.4.9"
        },
        {
            "playbookID": "Extract Indicators From File - Generic v2 - Test",
            "integrations": "Image OCR",
            "timeout": 350,
            "fromversion": "4.5.0"
        },
        {
            "playbookID": "Endpoint Enrichment - Generic v2.1 - Test",
            "integrations": [
                "FalconHost",
                "Cylance Protect v2",
                "carbonblack-v2",
                "epo",
                "Active Directory Query v2"
            ],
            "instance_names": "active_directory_ninja"
        },
        {
            "playbookID": "EmailReputationTest",
            "integrations": "Have I Been Pwned? V2"
        },
        {
            "integrations": "Symantec Deepsight Intelligence",
            "playbookID": "Symantec Deepsight Test"
        },
        {
            "playbookID": "ExtractDomainFromEmailTest"
        },
        {
            "playbookID": "Wait Until Datetime - Test",
            "fromversion": "4.5.0"
        },
        {
            "playbookID": "PAN OS EDL Management - Test",
            "integrations": "palo_alto_networks_pan_os_edl_management"
        },
        {
            "playbookID": "PAN-OS DAG Configuration Test",
            "integrations": "Panorama",
            "instance_names": "palo_alto_panorama",
            "timeout": 1000
        },
        {
            "playbookID": "PAN-OS Create Or Edit Rule Test",
            "integrations": "Panorama",
            "instance_names": "palo_alto_panorama",
            "timeout": 1000
        },
        {
            "playbookID": "PAN-OS EDL Setup Test",
            "integrations": ["Panorama", "palo_alto_networks_pan_os_edl_management"],
            "instance_names": "palo_alto_panorama",
            "timeout": 1000
        },
        {
            "integrations": "Snowflake",
            "playbookID": "Snowflake-Test"
        },
        {
            "playbookID": "Account Enrichment - Generic v2.1 - Test",
            "integrations": "Active Directory Query v2",
            "instance_names": "active_directory_ninja"
        },
        {
            "integrations": "Cisco Umbrella Investigate",
            "playbookID": "Domain Enrichment - Generic v2 - Test"
        },
        {
            "integrations": "Google BigQuery",
            "playbookID": "Google BigQuery Test"
        },
        {
            "integrations": "Zoom",
            "playbookID": "Zoom_Test"
        },
        {
            "integrations": "Palo Alto Networks Cortex",
            "playbookID": "Palo Alto Networks Cortex Test",
            "fromversion": "4.1.0"
        },
        {
            "playbookID": "IP Enrichment - Generic v2 - Test",
            "integrations": "Threat Crowd",
            "fromversion": "4.1.0"
        },
        {
            "integrations": "Cherwell",
            "playbookID": "Cherwell Example Scripts - test"
        },
        {
            "integrations": "Cherwell",
            "playbookID": "Cherwell - test"
        },
        {
            "integrations": "CarbonBlackProtectionV2",
            "playbookID": "Carbon Black Enterprise Protection V2 Test"
        },
        {
            "integrations": "Active Directory Query v2",
            "instance_names": "active_directory_ninja",
            "playbookID": "Test ADGetUser Fails with no instances 'Active Directory Query' (old version)"
        },
        {
            "integrations": "ANYRUN",
            "playbookID": "ANYRUN-Test"
        },
        {
            "integrations": "ANYRUN",
            "playbookID": "Detonate File - ANYRUN - Test"
        },
        {
            "integrations": "ANYRUN",
            "playbookID": "Detonate URL - ANYRUN - Test"
        },
        {
            "integrations": "Netcraft",
            "playbookID": "Netcraft test"
        },
        {
            "integrations": "EclecticIQ Platform",
            "playbookID": "EclecticIQ Test"
        },
        {
            "playbookID": "FormattingPerformance - Test",
            "fromversion": "5.0.0"
        },
        {
            "integrations": "AWS - EC2",
            "playbookID": "2142f8de-29d5-4288-8426-0db39abe988b",
            "memory_threshold": 65
        },
        {
            "integrations": "AWS - EC2",
            "playbookID": "d66e5f86-e045-403f-819e-5058aa603c32"
        },
        {
            "integrations": "ANYRUN",
            "playbookID": "Detonate File From URL - ANYRUN - Test"
        },
        {
            "integrations": "AWS - CloudWatchLogs",
            "playbookID": "2cddaacb-4e4c-407e-8ef5-d924867b810c"
        },
        {
            "integrations": "AWS - CloudTrail",
            "playbookID": "3da2e31b-f114-4d7f-8702-117f3b498de9"
        },
        {
            "integrations": "carbonblackprotection",
            "playbookID": "67b0f25f-b061-4468-8613-43ab13147173"
        },
        {
            "integrations": "DomainTools",
            "playbookID": "DomainTools-Test"
        },
        {
            "integrations": "Exabeam",
            "playbookID": "Exabeam - Test"
        },
        {
            "integrations": "DomainTools Iris",
            "playbookID": "DomainTools Iris - Test",
            "fromversion": "4.1.0"
        },
        {
            "integrations": "Cisco Spark",
            "playbookID": "efc817d2-6660-4d4f-890d-90513ca1e180"
        },
        {
            "playbookID": "get_file_sample_from_path_-_d2_-_test"
        },
        {
            "integrations": "Remedy On-Demand",
            "playbookID": "Remedy-On-Demand-Test"
        },
        {
            "playbookID": "ssdeepreputationtest"
        },
        {
            "playbookID": "TestIsEmailAddressInternal"
        },
        {
            "integrations": "Google Cloud Compute",
            "playbookID": "GoogleCloudCompute-Test"
        },
        {
            "integrations": "AWS - S3",
            "playbookID": "97393cfc-2fc4-4dfe-8b6e-af64067fc436"
        },
        {
            "integrations": "Image OCR",
            "playbookID": "TestImageOCR"
        },
        {
            "integrations": "fireeye",
            "playbookID": "Detonate File - FireEye AX - Test"
        },
        {
            "integrations": ["Rasterize","Image OCR"],
            "playbookID": "Rasterize Test"
        },
        {
            "integrations": "Rasterize",
            "playbookID": "RasterizeImageTest",
            "pid_threshold": 24
        },
        {
            "integrations": "Ipstack",
            "playbookID": "Ipstack_Test"
        },
        {

            "integrations": "Perch",
            "playbookID": "Perch-Test"
        },
        {
            "integrations": "Forescout",
            "playbookID": "Forescout-Test"
        },
        {
            "integrations": "GitHub",
            "playbookID": "Git_Integration-Test"
        },
        {
            "integrations": "LogRhythmRest",
            "playbookID": "LogRhythm REST test"
        },
        {
            "integrations": "AlienVault USM Anywhere",
            "playbookID": "AlienVaultUSMAnywhereTest"
        },
        {
            "playbookID": "PhishLabsTestPopulateIndicators"
        },
        {
            "integrations": "PhishLabs IOC",
            "playbookID": "PhishLabsIOC TestPlaybook",
            "fromversion": "4.1.0"
        },
        {
            "integrations": "vmray",
            "playbookID": "VMRay-Test"
        },
        {
            "integrations": "PerceptionPoint",
            "playbookID": "PerceptionPoint Test",
            "fromversion": "4.1.0"
        },
        {
            "integrations": "AutoFocus V2",
            "playbookID": "AutoFocus V2 test",
            "fromversion": "5.0.0"
        },
        {
            "playbookID": "Process Email - Generic for Rasterize"
        },
        {
            "playbookID": "Send Investigation Summary Reports - Test",
            "integrations": "EWS Mail Sender",
            "fromversion": "4.1.0"
        },
        {
            "integrations": "Anomali ThreatStream v2",
            "playbookID": "ThreatStream-Test"
        },
        {
            "integrations": "Flashpoint",
            "playbookID": "Flashpoint_event-Test"
        },
        {
            "integrations": "Flashpoint",
            "playbookID": "Flashpoint_forum-Test"
        },
        {
            "integrations": "Flashpoint",
            "playbookID": "Flashpoint_report-Test"
        },
        {
            "integrations": "Flashpoint",
            "playbookID": "Flashpoint_reputation-Test"
        },
        {
            "integrations": "BluecatAddressManager",
            "playbookID": "Bluecat Address Manager test"
        },
        {
            "integrations": "MailListener - POP3 Beta",
            "playbookID": "MailListener-POP3 - Test"
        },
        {
            "playbookID": "sumList - Test"
        },
        {
            "integrations": "VulnDB",
            "playbookID": "Test-VulnDB"
        },
        {
            "integrations": "Shodan_v2",
            "playbookID": "Test-Shodan_v2",
            "timeout": 1000
        },
        {
            "integrations": "Threat Crowd",
            "playbookID": "ThreatCrowd - Test"
        },
        {
            "integrations": "GoogleDocs",
            "playbookID": "GoogleDocs-test"
        },
        {
            "playbookID": "Request Debugging - Test",
            "fromversion": "5.0.0"
        },
        {
            "playbookID": "Test Convert file hash to corresponding hashes",
            "fromversion": "4.5.0",
            "integrations": "VirusTotal",
            "instance_names": "virus_total_general"
        },
        {
            "playbookID": "PANW - Hunting and threat detection by indicator type Test",
            "fromversion": "5.0.0",
            "timeout": 1200,
            "integrations": ["Panorama","Palo Alto Networks Cortex","AutoFocus V2","VirusTotal"],
            "instance_names": ["palo_alto_panorama","virus_total_general"]
        },
        {
            "playbookID": "PAN-OS Query Logs For Indicators Test",
            "fromversion": "4.5.0",
            "timeout": 600,
            "integrations": "Panorama",
            "instance_names": "palo_alto_panorama"
        },
        {
            "integrations": "Hybrid Analysis",
            "playbookID": "HybridAnalysis-Test",
            "timeout": 500,
            "fromversion": "4.1.0"
        },
        {
            "integrations": "Elasticsearch v2",
            "instance_names": "es_v7",
            "playbookID": "Elasticsearch_v2_test"
        },
        {
            "integrations": "Elasticsearch v2",
            "instance_names": "es_v7",
            "playbookID": "Elasticsearch_Fetch_Indicators_Test",
            "fromversion": "5.5.0"
        },
        {
            "integrations": "Elasticsearch v2",
            "instance_names": "es_v6",
            "playbookID": "Elasticsearch_v2_test-v6"
        },
        {
            "integrations": "IronDefense",
            "playbookID": "IronDefenseTest"
        },
        {
            "integrations": "PolySwarm",
            "playbookID": "PolySwarm-Test"
        },
        {
            "integrations": "Kennav2",
            "playbookID": "Kenna Test"
        },
        {
            "integrations": "SecurityAdvisor",
            "playbookID": "SecurityAdvisor-Test",
            "fromversion": "4.5.0"
        },
        {
            "integrations": "Google Key Management Service",
            "playbookID": "Google-KMS-test",
            "pid_threshold": 6,
            "memory_threshold": 60
        },
        {
            "integrations": "SecBI",
            "playbookID": "SecBI - Test"
        },
        {
            "playbookID": "ExtractFQDNFromUrlAndEmail-Test"
        },
        {
          "integrations": "EWS v2",
          "playbookID": "Get EWS Folder Test",
          "fromversion": "4.5.0",
          "instance_names": "ewv2_regular",
          "memory_threshold": 65
        },
        {
          "integrations": "QRadar",
          "playbookID": "QRadar Indicator Hunting Test",
          "timeout": 1200,
          "fromversion": "5.0.0"
        },
        {
            "playbookID": "SetAndHandleEmpty test",
            "fromversion": "4.5.0"
        },
        {
            "integrations": "Tanium v2",
            "playbookID": "Tanium v2 - Test"
        },
        {
          "integrations": "Office 365 Feed",
          "playbookID": "Office365_Feed_Test",
          "fromversion": "5.5.0"
        },
        {
            "integrations": "GoogleCloudTranslate",
            "playbookID": "GoogleCloudTranslate-Test",
            "pid_threshold": 8
        },
        {
            "integrations": "Infoblox",
            "playbookID": "Infoblox Test"
        },
        {
            "integrations": "BPA",
            "playbookID": "Test-BPA",
            "fromversion": "4.5.0"
        },
        {
            "playbookID": "GetValuesOfMultipleFIelds Test",
            "fromversion": "4.5.0"
        },
        {
            "playbookID": "IsInternalHostName Test",
            "fromversion": "4.5.0"
        },
        {
            "integrations": "SplunkPy",
            "playbookID": "Splunk Indicator Hunting Test",
            "fromversion": "5.0.0",
            "memory_threshold": 500
        },
        {
            "integrations": "BPA",
            "playbookID": "Test-BPA_Integration",
            "fromversion": "4.5.0"
        },
        {
            "integrations": "Sixgill",
            "playbookID": "Sixgill-Test",
            "fromversion": "5.0.0"
        },
        {
            "integrations": "Sixgill",
            "playbookID": "Sixgill - Darkfeed - Indicators-Test",
            "fromversion": "5.0.0"
        },
        {
            "integrations": "AutoFocus Feed",
            "playbookID": "playbook-FeedAutofocus_test",
            "fromversion": "5.5.0"
        },
        {
            "integrations": "PaloAltoNetworks_PrismaCloudCompute",
            "playbookID": "PaloAltoNetworks_PrismaCloudCompute-Test"
        },
        {
            "playbookID": "Indicator Feed - Test",
            "fromversion": "5.5.0"
        },
        {
            "integrations": "Recorded Future Feed",
            "playbookID": "RecordedFutureFeed - Test",
            "timeout": 1000,
            "fromversion": "5.5.0"
        },
        {
            "integrations": "Expanse",
            "playbookID": "test-Expanse-Playbook",
            "fromversion": "5.0.0"
        },
        {
            "integrations": "Expanse",
            "playbookID": "test-Expanse",
            "fromversion": "5.0.0"
        },
        {
            "integrations": "DShield Feed",
            "playbookID": "playbook-DshieldFeed_test",
            "fromversion": "5.5.0"
        },
        {
            "integrations": "AlienVault Reputation Feed",
            "playbookID": "AlienVaultReputationFeed_Test",
            "fromversion": "5.5.0",
            "timeout": 9000
        },
        {
            "integrations": "BruteForceBlocker Feed",
            "playbookID": "playbook-BruteForceBlocker_test",
            "fromversion": "5.5.0"
        },
        {
            "integrations": "illuminate",
            "playbookID": "illuminate Integration Test"
        },
        {
            "integrations": "illuminate",
            "playbookID": "illuminate Integration Demonstration - Test"
        },
        {
            "integrations": "Google Chronicle Backstory",
            "playbookID": "Google Chronicle Backstory Asset - Test",
            "fromversion": "5.0.0"
        },
        {
            "integrations": "Google Chronicle Backstory",
            "playbookID": "Google Chronicle Backstory IOC Details - Test",
            "fromversion": "5.0.0"
        },
        {
            "integrations": "Google Chronicle Backstory",
            "playbookID": "Google Chronicle Backstory List Alerts - Test",
            "fromversion": "5.0.0"
        },
        {
            "integrations": "Google Chronicle Backstory",
            "playbookID": "Google Chronicle Backstory List IOCs - Test",
            "fromversion": "5.0.0"
        },
        {
            "integrations": "Google Chronicle Backstory",
            "playbookID": "Google Chronicle Backstory Reputation - Test",
            "fromversion": "5.0.0"
        },
        {
            "integrations": "Feodo Tracker Hashes Feed",
            "playbookID": "playbook-feodoteackerhash_test",
            "fromversion": "5.5.0",
            "memory_threshold": "130"
        },
        {
            "integrations": "Feodo Tracker IP Blocklist Feed",
            "instance_names": "feodo_tracker_ip_currently__active",
            "playbookID": "playbook-feodotrackeripblock_test",
            "fromversion": "5.5.0"
        },
        {
            "integrations": "Feodo Tracker IP Blocklist Feed",
            "instance_names": "feodo_tracker_ip_30_days",
            "playbookID": "playbook-feodotrackeripblock_test",
            "fromversion": "5.5.0"
        },
        {
            "playbookID": "FetchIndicatorsFromFile-test",
            "fromversion": "5.5.0"
        },
        {
            "integrations": "Indeni",
            "playbookID": "Indeni_test",
            "fromversion": "5.0.0"
        },
        {
            "integrations": "CounterCraft Deception Director",
            "playbookID": "CounterCraft - Test",
            "fromversion": "5.0.0"
        },
        {
<<<<<<< HEAD
            "playbookID": "ExtractDomainAndFQDNFromUrlAndEmail-Test",
            "fromversion": "5.5.0"
=======
            "playbookID": "DbotPredictOufOfTheBoxTest",
            "fromversion": "4.5.0"
>>>>>>> a4dc5e01
        }
    ],
    "skipped_tests": {
        "RasterizeTest": "Issue 20702",
        "Send Investigation Summary Reports": "Issue 22299",
        "Palo Alto Networks Cortex Test": "Issue 22298",
        "test-Expanse": "Expanse should provide domain that they have in their system",
        "Test-VulnDB": "Issue 22232",
        "TestProofpointFeed": "Issue 22229",
        "Digital Defense FrontlineVM - Scan Asset Not Recently Scanned Test": "Issue 22227",
        "Akamai_WAF_SIEM-Test": "Issue 22225",
        "EmailReputationTest": "Issue 22187",
        "test_Qradar": "Issue 22186",
        "IntSights Test": "Issue 22185",
        "Tenable.io test": "Issue 22184",
        "ThreatQ - Test": "Issue 22175",
        "whois_test": "Issue 22174",
        "PostgreSQL Test": "Issue 22172",
        "Test-Detonate URL - Crowdstrike": "Issue 19439",
        "Git_Integration-Test": "Issue 20029",
        "Symantec Data Loss Prevention - Test": "Issue 20134",
        "Extract Indicators From File - Generic v2": "Issue 20143",
        "PAN-OS Create Or Edit Rule Test":"Issue 20037",
        "NetWitness Endpoint Test": "Issue 19878",
        "TestParseEmailHeaders": "Issue 18815",
        "TestUptycs": "Issue 19750",
        "InfoArmorVigilanteATITest": "Test issue 17358",
        "Lastline - testplaybook": "Checking the integration via Generic detonation playbooks, don't want to load the daily quota",
        "ArcSight Logger test": "Issue 19117",
        "TruSTAR Test": "Issue 19777",
        "TestDedupIncidentsByName": "skipped on purpose - this is part of the TestDedupIncidentsPlaybook - no need to execute separately as a test",
        "3da2e31b-f114-4d7f-8702-117f3b498de9": "Issue 19837",
        "d66e5f86-e045-403f-819e-5058aa603c32": "pr 3220",
        "Carbon Black Enterprise Protection V2 Test": "Issue 19838",
        "get_file_sample_from_path_-_d2_-_test": "Issue 19844",
        "Cofense Triage Test": "Creds only works on demo4",
        "Test - Windows Defender Advanced Threat Protection": "Issue - #18552",
        "nexpose_test": "Issue 18694",
        "Recorded Future Test": "Issue 18922",
        "IntSights Mssp Test": "Issue #16351",
        "CheckPhish-Test": "Issue 19188",
        "fd93f620-9a2d-4fb6-85d1-151a6a72e46d": "Issue 19854",
        "PAN-OS DAG Configuration Test": "Issue #19205",
        "DeleteContext-auto-subplaybook-test": "used in DeleteContext-auto-test as sub playbook",
        "Test Playbook TrendMicroDDA": "Issue 16501",
        "ssdeepreputationtest": "Issue #20953",
        "C2sec-Test": "Issue #21633",
        "TAXII_Feed_Test": "Issue #22423"
    },
    "skipped_integrations": {
        "_comment": "~~~ NO INSTANCE ~~~",
        "Claroty": "Issue 22255",
        "AWS - IAM": "Issue 21401",
        "FortiGate": "License expired, and not going to get one (issue 14723)",
        "IronDefense": "Test depends on making requests to a non-public API",
        "Attivo Botsink": "no instance, not going to get it",
        "VMware": "no License, and probably not going to get it",
        "AWS Sagemaker": "License expired, and probably not going to get it",
        "Symantec MSS": "No instance, probably not going to get it (issue 15513)",
        "Google Cloud Compute": "Can't test yet",
        "Cymon": "The service was discontinued since April 30th, 2019.",
        "FireEye ETP": "No instance",
        "ProofpointTAP_v2": "No instance",
        "remedy_sr_beta": "No instance",
        "ExtraHop v2": "No instance",
        "Fidelis Elevate Network": "Issue 20735",
        "Minerva Labs Anti-Evasion Platform": "Issue 18835",
        "PolySwarm": "contribution",
        "fireeye": "Issue 19839",
        "DomainTools": "Issue 8298",
        "Remedy On-Demand": "Issue 19835",
        "ProtectWise": "Issue 20486",
        "ThreatMiner": "Issue 20469",
        "DomainTools Iris": "Issue 20433",
        "Check Point": "Issue 18643",
        "Preempt": "Issue 20268",
        "iDefense": "Issue 20095",
        "Joe Security": "Issue 17996",
        "CrowdstrikeFalcon": "Issue 19833",
        "ZeroFox": "Issue 19161",
        "Jask": "Issue 18879",
        "vmray": "Issue 18752",
        "Anomali ThreatStream v2": "Issue 18561",
        "Anomali ThreatStream": "Issue 19182",
        "SCADAfence CNM": "Issue 18376",
        "ArcSight ESM v2": "Issue #18328",
        "AlienVault USM Anywhere": "Issue #18273",
        "Tufin": "Issue 16441",
        "Dell Secureworks": "Instance locally installed on @liorblob PC",
        "MimecastV2": "Issue 14593",
        "Netskope": "instance is down",
        "Farsight DNSDB": "Issue 15512",
        "Service Manager": "Expired license",
        "carbonblackprotection": "License expired",
        "icebrg": "Issue 14312",
        "Freshdesk": "Trial account expired",
        "Threat Grid": "Issue 16197",
        "Kafka V2": "Can not connect to instance from remote",
        "Check Point Sandblast": "Issue 15948",
        "Remedy AR": "getting 'Not Found' in test button",
        "Salesforce": "Issue 15901",
        "Zscaler": "Issue 17784",
        "RedCanary": "License expired",
        "ANYRUN": "No instance",
        "Snowflake": "Looks like account expired, needs looking into",
        "Cisco Spark": "Issue 18940",
        "Phish.AI": "Issue 17291",
        "MaxMind GeoIP2": "Issue 18932.",
        "Exabeam": "Issue 19371",
        "McAfee ESM-v10": "Issue 20225",
        "PaloAltoNetworks_PrismaCloudCompute": "Instance not set up yet",
        "LogRhythm": "Issue 21672",

        "_comment": "~~~ UNSTABLE ~~~",
        "ServiceNow": "Instance goes to hibernate every few hours",
        "Tenable.sc": "unstable instance",


        "_comment": "~~~ OTHER ~~~",
        "Pentera": "authentication method will not work with testing",
        "EclecticIQ Platform": "Issue 8821",
        "BitDam": "Issue #17247",
        "Zoom": "Issue 19832",
        "urlscan.io": "Issue 21831",
        "Forescout": "Can only be run from within PANW network. Look in keeper for - Demisto in the LAB",
        "HelloWorldSimple": "This is just an example integration - no need for test",
        "Lockpath KeyLight": "Deprecated. No tests.",
        "SafeBreach": "pending rewrite",

        "_comment": "~~~ QUOTA ISSUES ~~~",
        "AlphaSOC Wisdom": "API key has expired",
        "AWS - Athena - Beta": "Issue 19834",
        "Lastline": "issue 20323",
        "Google Resource Manager": "Cannot create projects because have reached alloted quota.",
        "Looker": "Warehouse 'DEMO_WH' cannot be resumed because resource monitor 'LIMITER' has exceeded its quota."
    },
    "nightly_integrations": [
        "Lastline v2",
        "TruSTAR",
        "SlackV2"
    ],
    "unmockable_integrations": {
        "Google Key Management Service": "The API requires an SSL secure connection to work.",
        "McAfee ESM-v10": "we have multiple instances with same test playbook, mock recording are per playbook so it keeps failing the playback step",
        "mysql": "Does not use http",
        "SlackV2": "Integration requires SSL",
        "Whois": "Mocks does not support sockets",
        "Panorama": "Exception: Proxy process took to long to go up. https://circleci.com/gh/demisto/content/24826",
        "Image OCR": "Does not perform network traffic",
        "Server Message Block (SMB)": "Does not perform http communication",
        "Active Directory Query v2": "Does not perform http communication",
        "dnstwist": "Does not peform http communication",
        "VxStream": "Issue 15544",
        "PagerDuty v2": "Integration requires SSL",
        "TCPIPUtils": "Integration requires SSL",
        "Luminate": "Integration has no proxy checkbox",
        "Shodan": "Integration has no proxy checkbox",
        "Google BigQuery": "Integration has no proxy checkbox",
        "ReversingLabs A1000": "Checking",
        "Check Point": "Checking",
        "okta": "Test Module failing, suspect it requires SSL",
        "Awake Security": "Checking",
        "ArcSight ESM v2": "Checking",
        "Phish.AI": "Checking",
        "Intezer": "Nightly - Checking",
        "ProtectWise": "Nightly - Checking",
        "google-vault": "Nightly - Checking",
        "RSA Archer": "Nightly - Checking",
        "McAfee NSM": "Nightly - Checking",
        "Forcepoint": "Nightly - Checking",
        "palo_alto_firewall": "Need to check test module",
        "Signal Sciences WAF": "error with certificate",
        "google": "'unsecure' parameter not working",
        "EWS Mail Sender": "Inconsistent test (playback fails, record succeeds)",
        "ReversingLabs Titanium Cloud": "No Unsecure checkbox. proxy trying to connect when disabled.",
        "Anomali ThreatStream": "'proxy' parameter not working",
        "Palo Alto Networks Cortex": "SDK",
        "Recorded Future": "might be dynamic test",
        "AlphaSOC Wisdom": "Test module issue",
        "RedLock": "SSL Issues",
        "Microsoft Graph": "Test direct access to oproxy",
        "MicrosoftGraphMail": "Test direct access to oproxy",
        "Microsoft Graph User": "Test direct access to oproxy",
        "Windows Defender Advanced Threat Protection": "Test direct access to oproxy",
        "Microsoft Graph Groups": "Test direct access to oproxy",
        "SafeBreach": "SSL Issues",
        "Feed Office365": "SSl Issues. issue: 21181",
        "AWS - CloudWatchLogs": "Issue 20958",
        "Gmail Single User" : "googleclient sdk has time based challenge exchange",
        "Gmail": "googleclient sdk has time based challenge exchange",
        "GoogleCloudTranslate": "google translate sdk does not support proxy",
        "Kennav2": "HTTPSConnectionPool(host='api.kennasecurity.com', port=443), issue:21233",
        "Google Chronicle Backstory": "SDK"
    }
}<|MERGE_RESOLUTION|>--- conflicted
+++ resolved
@@ -2393,13 +2393,12 @@
             "fromversion": "5.0.0"
         },
         {
-<<<<<<< HEAD
+            "playbookID": "DbotPredictOufOfTheBoxTest",
+            "fromversion": "4.5.0"
+        },
+        {
             "playbookID": "ExtractDomainAndFQDNFromUrlAndEmail-Test",
             "fromversion": "5.5.0"
-=======
-            "playbookID": "DbotPredictOufOfTheBoxTest",
-            "fromversion": "4.5.0"
->>>>>>> a4dc5e01
         }
     ],
     "skipped_tests": {
