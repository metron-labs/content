{
    "testTimeout": 120,
    "testInterval": 30,
    "integrations": [
        {
            "name": "GoogleSafeBrowsing",
            "playbookID": "Google Safe Browsing Test"
        },
        {
            "name": "PostgreSQL",
            "playbookID": "PostgreSQL Test"
        },
        {
            "name": "Qualys",
            "playbookID": "Qualys-Test"
        },
        {
            "name": "google",
            "playbookID": "GsuiteTest",
            "byoi": false
        },
        {
            "name": "OpenPhish",
            "playbookID": "OpenPhish Test Playbook"
        },
        {
            "name": "RSA Archer",
            "playbookID": "Archer-Test-Playbook"
        },
        {
            "name": "ThreatExchange",
            "playbookID": "ThreatExchange-test"
        },
        {
            "name": "jira",
            "playbookID": "Jira-Test"
        },
        {
            "name": "ThreatConnect",
            "playbookID": "test-ThreatConnect"
        },
        {
            "name": "XFE",
            "playbookID": "XFE Test",
            "timeout": 140,
            "nightly": true
        },
        {
            "name": "ipinfo",
            "playbookID": "IPInfoTest"
        },
        {
            "name": "jira",
            "playbookID": "VerifyHumanReadableFormat"
        },
        {
            "playbookID": "ExtractURL Test"
        },
        {
            "name": "carbonblack",
            "playbookID": "CB-Response-Test",
            "byoi": false,
            "nightly": true
        },
        {
            "name": "McAfee ESM-v10",
            "playbookID": "McAfeeESMTest",
            "timeout": 500
        },
        {
            "playbookID": "TestFileCreateAndUpload"            
        },
        {
            "playbookID": "TestIsValueInArray"
        },
        {
            "playbookID": "TestHttpPlaybook"
        },
        {
<<<<<<< HEAD
            "name": "VxStream",
            "playbookID": "VxStream Test"
=======
            "name": "Service Manager",
            "playbookID": "TestHPServiceManager",
            "timeout": 400
>>>>>>> 4bebda05
        }
    ],
    "skipped": [
        {
            "name": "Cisco Umbrella Investigate",
            "playbookID": "Cisco-Umbrella-Test"
        }
    ]
}<|MERGE_RESOLUTION|>--- conflicted
+++ resolved
@@ -77,14 +77,13 @@
             "playbookID": "TestHttpPlaybook"
         },
         {
-<<<<<<< HEAD
-            "name": "VxStream",
-            "playbookID": "VxStream Test"
-=======
             "name": "Service Manager",
             "playbookID": "TestHPServiceManager",
             "timeout": 400
->>>>>>> 4bebda05
+        },
+        {
+            "name": "VxStream",
+            "playbookID": "VxStream Test"
         }
     ],
     "skipped": [
