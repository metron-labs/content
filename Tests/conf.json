{
    "testTimeout": 120,
    "testInterval": 30,
    "tests": [
        {
<<<<<<< HEAD
            "integrations": [
                "AlienVault OTX",
                "urlscan.io"
            ],
            "playbookID": "url_enrichment_-_generic_test",
            "timeout": 400
=======
            "integrations":"Cylance Protect",
            "playbookID": "get_file_sample_by_hash_-_cylance_protect_-_test",
            "timeout": 240
        },
        {
            "integrations": {
                "name": "carbonblack",
                "byoi": false
            },
            "playbookID": "get_file_sample_by_hash_-_carbon_black_enterprise_Response_-_test"
>>>>>>> 5d0a2d3f
        },
        {
            "integrations": "ThreatExchange",
            "playbookID": "extract_indicators_-_generic_-_test",
            "timeout": 240
        },
        {
            "integrations": {
                "name": "activedir",
                "byoi": false
            },
            "playbookID": "account_enrichment_-_generic_test"
        },
        {
            "integrations": {
                "name": "carbonblack",
                "byoi": false
            },
            "playbookID": "block_endpoint_-_carbon_black_response_-_test"
        },
        {
            "integrations": "FalconHost",
            "playbookID": "crowdstrike_endpoint_enrichment_-_test"
        },
        {
          "integrations": "AlienVault OTX",
          "playbookID": "ip_enrichment_generic_test"
        },
        {
            "integrations": "Cylance Protect",
            "playbookID": "endpoint_enrichment_-_generic_test"
        },
        {
            "playbookID": "ExposeIncidentOwner-Test"
        },
        {
            "integrations": "OpenPhish",
            "playbookID": "email_test"
        },
        {
            "integrations": [],
            "playbookID": "Test CommonServer"
        },
        {
            "integrations": "GoogleSafeBrowsing",
            "playbookID": "Google Safe Browsing Test"
        },
        {
          "integrations": "AlienVault OTX",
          "playbookID": "domain_enrichment_generic_test"
        },
        {
            "integrations": "PostgreSQL",
            "playbookID": "PostgreSQL Test"
        },
        {
            "integrations": "Qualys",
            "playbookID": "Qualys-Test"
        },
        {
            "integrations": {
                "name": "google",
                "byoi": false
            },
            "playbookID": "GsuiteTest"
        },
        {
            "integrations": "OpenPhish",
            "playbookID": "OpenPhish Test Playbook"
        },
        {
            "integrations": "RSA Archer",
            "playbookID": "Archer-Test-Playbook",
            "nightly": true
        },
        {
            "integrations": "ThreatExchange",
            "playbookID": "ThreatExchange-test"
        },
        {
            "integrations": "jira",
            "playbookID": "Jira-Test"
        },
        {
            "integrations": "ThreatConnect",
            "playbookID": "test-ThreatConnect"
        },
        {
            "integrations": "XFE",
            "playbookID": "XFE Test",
            "timeout": 140,
            "nightly": true
        },
        {
            "integrations": "ipinfo",
            "playbookID": "IPInfoTest"
        },
        {
            "integrations": "jira",
            "playbookID": "VerifyHumanReadableFormat"
        },
        {
            "playbookID": "ExtractURL Test"
        },
        {
            "integrations": {
                "name": "carbonblack",
                "byoi": false
            },
            "playbookID": "CB-Response-Test",
            "nightly": true
        },
        {
            "playbookID": "TestCommonPython"
        },
        {
            "playbookID": "TestFileCreateAndUpload"
        },
        {
            "playbookID": "TestIsValueInArray"
        },
        {
            "playbookID": "TestStringReplace"
        },
        {
            "playbookID": "TestHttpPlaybook"
        },
        {
            "integrations": "VxStream",
            "playbookID": "VxStream Test"
        },
        {
            "integrations": "SplunkPy",
            "playbookID": "Splunk-Test"
        },
        {
            "integrations" : "McAfee NSM",
            "playbookID" : "McAfeeNSMTest",
            "timeout" : 400,
            "nightly": true
        },
        {
            "integrations": "McAfee Active Response",
            "playbookID": "McAfee-MAR_Test"
        },
        {
            "integrations": "PhishTank",
            "playbookID": "PhishTank Testing"
        },
        {
            "integrations": "McAfee Web Gateway",
            "playbookID": "McAfeeWebGatewayTest",
            "timeout" : 500
        },
        {
            "integrations": "TCPIPUtils",
            "playbookID": "TCPUtils-Test"
        },
        {
            "integrations": "McAfee Threat Intelligence Exchange",
            "playbookID": "McAfee-TIE Test"
        },
        {
            "integrations": "Tanium",
            "playbookID": "Tanium Demo Playbook",
            "nightly": true,
            "timeout": 1200
        },
        {
            "playbookID": "ProofpointDecodeURL-Test"
        },
        {
            "playbookID": "listExecutedCommands-Test"
        },
        {
            "integrations": "Service Manager",
            "playbookID": "TestHPServiceManager",
            "timeout": 400
        },
        {
            "integrations": "iDefense",
            "playbookID": "iDefenseTest",
            "timeout": 300
        },
        {
            "playbookID": "LanguageDetect-Test",
            "timeout": 300
        },
        {
            "playbookID": "TestWordFileToIOC",
            "timeout": 300
        },
        {
            "integrations": "ArcSight Logger",
            "playbookID": "ArcSight Logger test"
        },
        {
            "integrations": "Forcepoint",
            "playbookID": "forcepoint test",
            "timeout": 500,
            "nightly": true
        },
        {
            "playbookID": "GeneratePassword-Test"
        }
    ],
    "skipped": [
        {
            "integrations": "Cisco Umbrella Investigate",
            "playbookID": "Cisco-Umbrella-Test"
        },
        {
            "integrations": "icebrg",
            "playbookID": "Icebrg Test",
            "timeout" : 500
        },
        {
            "integrations": "Symantec MSS",
            "playbookID": "SymantecMSSTest"
        },
        {
            "integrations": "Joe Security",
            "playbookID": "JoeSecurityTestPlaybook",
            "timeout": 500
        },
        {
            "integrations": "McAfee ESM-v10",
            "playbookID": "McAfeeESMTest",
            "timeout": 500
        },
        {
            "playbookID": "TestParseCSV"
        },
        {
            "integrations": "VMware",
            "playbookID": "VMWare Test"
        }

    ]
}<|MERGE_RESOLUTION|>--- conflicted
+++ resolved
@@ -3,14 +3,14 @@
     "testInterval": 30,
     "tests": [
         {
-<<<<<<< HEAD
             "integrations": [
                 "AlienVault OTX",
                 "urlscan.io"
             ],
             "playbookID": "url_enrichment_-_generic_test",
             "timeout": 400
-=======
+        },
+        {
             "integrations":"Cylance Protect",
             "playbookID": "get_file_sample_by_hash_-_cylance_protect_-_test",
             "timeout": 240
@@ -21,7 +21,6 @@
                 "byoi": false
             },
             "playbookID": "get_file_sample_by_hash_-_carbon_black_enterprise_Response_-_test"
->>>>>>> 5d0a2d3f
         },
         {
             "integrations": "ThreatExchange",
@@ -258,7 +257,14 @@
         {
             "integrations": "VMware",
             "playbookID": "VMWare Test"
+        },
+        {
+            "integrations": [
+                "AlienVault OTX",
+                "urlscan.io"
+            ],
+            "playbookID": "url_enrichment_-_generic_test",
+            "timeout": 400
         }
-
     ]
 }