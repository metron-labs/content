--- conflicted
+++ resolved
@@ -315,9 +315,6 @@
 - contextPath: DBotScore
   description: Indicator, Score, Type, and Vendor.
   type: unknown
-<<<<<<< HEAD
-=======
 releaseNotes: "Updated names and descriptions."
->>>>>>> 6ad16037
 tests:
   - Domain Enrichment - Generic v2 - Test