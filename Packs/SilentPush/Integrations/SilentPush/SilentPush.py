import ipaddress
import requests

import json
import urllib3
import traceback
from typing import Any
import ast
from urllib.parse import urlencode, urlparse

import demistomock as demisto  # noqa: E402 lgtm [py/polluting-import]
from CommonServerPython import *  # noqa: E402 lgtm [py/polluting-import]
from CommonServerUserPython import *  # noqa: E402 lgtm [py/polluting-import]


# Disable insecure warnings
urllib3.disable_warnings()

# pragma: no cover
""" CONSTANTS """

DATE_FORMAT = "%Y-%m-%dT%H:%M:%SZ"
RESOURCE = {"ipv4", "ipv6", "domain"}

# API ENDPOINTS
JOB_STATUS = "explore/job"
NAMESERVER_REPUTATION = "explore/nsreputation/history/nameserver"
SUBNET_REPUTATION = "explore/ipreputation/history/subnet"
ASNS_DOMAIN = "explore/padns/lookup/domain/asns"
DENSITY_LOOKUP = "explore/padns/lookup/density"
SEARCH_DOMAIN = "explore/domain/search"
DOMAIN_INFRATAGS = "explore/bulk/domain/infratags"
DOMAIN_INFO = "explore/bulk/domaininfo"
RISK_SCORE = "explore/bulk/domain/riskscore"
WHOIS = "explore/domain/whois"
DOMAIN_CERTIFICATE = "explore/domain/certificates"
ENRICHMENT = "explore/enrich"
LIST_IP = "explore/bulk/ip2asn"
ASN_REPUTATION = "explore/ipreputation/history/asn"
ASN_TAKEDOWN_REPUTATION = "explore/takedownreputation/history/asn"
IPV4_REPUTATION = "explore/ipreputation/history/ipv4"
FORWARD_PADNS = "explore/padns/lookup/query"
REVERSE_PADNS = "explore/padns/lookup/answer"
SEARCH_SCAN = "explore/scandata/search/raw"
LIVE_SCAN_URL = "explore/tools/scanondemand"
FUTURE_ATTACK_INDICATOR = "/api/v2/iocs/threat-ranking"
SCREENSHOT_URL = "explore/tools/screenshotondemand"

""" COMMANDS INPUTS """

JOB_STATUS_INPUTS = [  # pragma: no cover
    InputArgument(
        name="job_id",  # option 1
        description="ID of the job returned by Silent Push actions.",
        required=True,
    ),
    InputArgument(name="max_wait", description="Number of seconds to wait for results (0-25 seconds)."),
    InputArgument(name="status_only", description="Return job status, even if job is complete."),
    InputArgument(
        name="force_metadata_on", description="Always return query metadata, even if original request did not include metadata."
    ),
    InputArgument(
        name="force_metadata_off", description="Never return query metadata, even if original request did include metadata."
    ),
]
NAMESERVER_REPUTATION_INPUTS = [
    InputArgument(name="nameserver", description="Nameserver name for which information needs to be retrieved", required=True),
    InputArgument(name="explain", description="Show the information used to calculate the reputation score"),
    InputArgument(name="limit", description="The maximum number of reputation history to retrieve"),
]
SUBNET_REPUTATION_INPUTS = [
    InputArgument(
        name="subnet", description="IPv4 subnet for which reputation information needs to be retrieved.", required=True
    ),
    InputArgument(name="explain", description="Show the detailed information used to calculate the reputation score."),
    InputArgument(name="limit", description="Maximum number of reputation history entries to retrieve."),
]
ASNS_DOMAIN_INPUTS = [
    InputArgument(
        name="domain",  # option 1
        description="Domain name to search ASNs for. Retrieves ASNs associated with a records for the specified domain "
        "and its subdomains in the last 30 days.",
        required=True,
    )
]
DENSITY_LOOKUP_INPUTS = [
    InputArgument(name="qtype", description="Query type.", required=True),
    InputArgument(name="query", description="Value to query.", required=True),
    InputArgument(name="scope", description="Match level (optional)."),
]
SEARCH_DOMAIN_INPUTS = [
    InputArgument(name="domain", description="Name or wildcard pattern of domain names to search for."),
    InputArgument(name="domain_regex", description="A valid RE2 regex pattern to match domains. Overrides the domain argument."),
    InputArgument(name="name_server", description="Name server name or wildcard pattern of the name server used by domains."),
    InputArgument(name="asnum", description="Autonomous System (AS) number to filter domains."),
    InputArgument(name="asname", description="Search for all AS numbers where the AS Name begins with the specified value."),
    InputArgument(name="min_ip_diversity", description="Minimum IP diversity limit to filter domains."),
    InputArgument(name="registrar", description="Name or partial name of the registrar used to register domains."),
    InputArgument(name="min_asn_diversity", description="Minimum ASN diversity limit to filter domains."),
    InputArgument(
        name="certificate_issuer",
        description="Filter domains that had SSL certificates issued by the specified certificate issuer. Wildcards supported.",
    ),
    InputArgument(name="whois_date_after", description="Filter domains with a WHOIS creation date after this date (YYYY-MM-DD)."),
    InputArgument(name="skip", description="Number of results to skip in the search query."),
    InputArgument(name="limit", description="Number of results to return. Defaults to the SilentPush API's behavior."),
]
DOMAIN_INFRATAGS_INPUTS = [
    InputArgument(name="domains", description="Comma-separated list of domains.", required=True),
    InputArgument(name="cluster", description="Whether to cluster the results."),
    InputArgument(name="mode", description='Mode for lookup (live/padns). Defaults to "live".', default="live"),
    InputArgument(name="match", description='Handling of self-hosted infrastructure. Defaults to "self".', default="self"),
    InputArgument(
        name="as_of",
        description="Build infratags from padns data where the as_of timestamp equivalent is between the first_seen "
        "and the last_seen timestamp - automatically sets mode to padns. Example :- date: yyyy-mm-dd (2021-07-09) - "
        "fixed date, epoch: number (1625834953) - fixed time in epoch format, sec: negative number (-172800) - "
        "relative time <sec> seconds ago",
        default="self",
    ),
]
LIST_DOMAIN_INPUTS = [
    InputArgument(name="domains", description="Comma-separated list of domains to query.", required=True),
    InputArgument(name="fetch_risk_score", description="Whether to fetch risk scores for the domains.", required=False),
    InputArgument(name="fetch_whois_info", description="Whether to fetch WHOIS information for the domains.", required=False),
]
DOMAIN_CERTIFICATE_INPUTS = [
    InputArgument(name="domain", description="The domain to query certificates for.", required=True),
    InputArgument(name="domain_regex", description="Regular expression to match domains."),
    InputArgument(name="certificate_issuer", description="Filter by certificate issuer."),
    InputArgument(name="date_min", description="Filter certificates issued on or after this date."),
    InputArgument(name="date_max", description="Filter certificates issued on or before this date."),
    InputArgument(
        name="prefer",
        description="Prefer to wait for results for longer running queries or to return job_id immediately "
        "(Defaults to Silent Push API behaviour).",
    ),
    InputArgument(
        name="max_wait",
        description="Number of seconds to wait for results before returning a job_id, with a range from 0 to 25 seconds.",
    ),
    InputArgument(
        name="with_metadata",
        description="Includes a metadata object in the response, containing returned results, total results, and job_id.",
    ),
    InputArgument(name="skip", description="Number of results to skip."),
    InputArgument(name="limit", description="Number of results to return."),
]
ENRICHMENT_INPUTS = [
    InputArgument(
        name="resource", description="Type of resource for which information needs to be retrieved {e.g. domain}.", required=True
    ),
    InputArgument(
        name="value",
        description='Value corresponding to the selected "resource" for which information needs to be retrieved '
        "{e.g. silentpush.com}.",
        required=True,
    ),
    InputArgument(name="explain", description="Include explanation of data calculations."),
    InputArgument(name="scan_data", description="Include scan data (IPv4 only)."),
]
LIST_IP_INPUTS = [InputArgument(name="ips", description="Comma-separated list of IP addresses.", required=True)]
ASN_REPUTATION_INPUTS = [
    InputArgument(name="asn", description="The ASN to lookup.", required=True),
    InputArgument(name="explain", description="Show the information used to calculate the reputation score."),
    InputArgument(name="limit", description="The maximum number of reputation history records to retrieve."),
]
ASN_TAKEDOWN_REPUTATION_INPUTS = [
    InputArgument(name="asn", description="The ASN to lookup.", required=True),
    InputArgument(name="explain", description="Show the information used to calculate the reputation score."),
    InputArgument(name="limit", description="The maximum number of reputation history records to retrieve."),
]
IPV4_REPUTATION_INPUTS = [
    InputArgument(
        name="ipv4",  # option 1
        description="IPv4 address for which information needs to be retrieved",
        required=True,
    ),
    InputArgument(name="explain", description="Show the information used to calculate the reputation score"),
    InputArgument(name="limit", description="The maximum number of reputation history to retrieve"),
]
FORWARD_PADNS_INPUTS = [
    InputArgument(name="qtype", description="DNS record type", required=True),
    InputArgument(name="qname", description="The DNS record name to lookup", required=True),
    InputArgument(name="netmask", description="The netmask to filter the lookup results."),
    InputArgument(name="subdomains", description="Flag to include subdomains in the lookup results."),
    InputArgument(name="regex", description="Regular expression to filter the DNS records."),
    InputArgument(name="match", description="Type of match for the query (e.g., exact, partial)."),
    InputArgument(name="first_seen_after", description="Filter results to include only records first seen after this date."),
    InputArgument(name="first_seen_before", description="Filter results to include only records first seen before this date."),
    InputArgument(name="last_seen_after", description="Filter results to include only records last seen after this date."),
    InputArgument(name="last_seen_before", description="Filter results to include only records last seen before this date."),
    InputArgument(name="as_of", description="Date or time to get the DNS records as of a specific point in time."),
    InputArgument(name="sort", description="Sort the results by the specified field (e.g., date, score)."),
    InputArgument(name="output_format", description="The format in which the results should be returned (e.g., JSON, XML)."),
    InputArgument(name="prefer", description="Preference for specific DNS servers or sources."),
    InputArgument(name="with_metadata", description="Flag to include metadata in the DNS records."),
    InputArgument(name="max_wait", description="Maximum number of seconds to wait for results before timing out."),
    InputArgument(name="skip", description="Number of results to skip for pagination purposes."),
    InputArgument(name="limit", description="Maximum number of results to return."),
]
REVERSE_PADNS_INPUTS = [
    InputArgument(name="qtype", description="Type of DNS record.", required=True),
    InputArgument(name="qname", description="The DNS record name to lookup.", required=True),
    InputArgument(name="netmask", description="The netmask for the lookup."),
    InputArgument(name="subdomains", description="Whether to include subdomains in the lookup."),
    InputArgument(name="regex", description="Regular expression to filter the DNS records."),
    InputArgument(name="first_seen_after", description="Filter for records first seen after a specific date/time."),
    InputArgument(name="first_seen_before", description="Filter for records first seen before a specific date/time."),
    InputArgument(name="last_seen_after", description="Filter for records last seen after a specific date/time."),
    InputArgument(name="last_seen_before", description="Filter for records last seen before a specific date/time."),
    InputArgument(name="as_of", description="Specify a date/time for the PADNS lookup."),
    InputArgument(name="sort", description="Sort the results by specified criteria."),
    InputArgument(name="output_format", description="Format for the output (e.g., JSON, XML)."),
    InputArgument(name="prefer", description="Preference for certain record types during the lookup."),
    InputArgument(name="with_metadata", description="Include metadata in the results."),
    InputArgument(name="max_wait", description="Maximum wait time in seconds for the lookup results."),
    InputArgument(name="skip", description="Number of results to skip in pagination."),
    InputArgument(name="limit", description="Limit the number of results returned."),
]
SEARCH_SCAN_INPUTS = [
    InputArgument(name="query", description="SPQL query string.", required=True),
    InputArgument(name="fields", description="Fields to return in the response."),
    InputArgument(name="sort", description="Sorting criteria for results."),
    InputArgument(name="skip", description="Number of records to skip in the response."),
    InputArgument(name="limit", description="Maximum number of results to return."),
    InputArgument(name="with_metadata", description="Whether to include metadata in the response."),
]
LIVE_SCAN_URL_INPUTS = [
    InputArgument(name="url", description="URL to scan.", required=True),
    InputArgument(name="platform", description="Platform to scan the URL on."),
    InputArgument(name="os", description="Operating system to scan the URL on."),
    InputArgument(name="browser", description="Browser to scan the URL on."),
    InputArgument(name="region", description="Region to scan the URL in."),
]
FUTURE_ATTACK_INDICATOR_INPUTS = [
    InputArgument(name="source_uuids", description="Unique ID for the feed.", required=True),
    InputArgument(name="page_no", description="The page number to fetch results from."),
    InputArgument(name="page_size", description="The number of indicators to fetch per page."),
]
SCREENSHOT_URL_INPUTS = [
    InputArgument(
        name="url",  # option 1
        description="URL for the screenshot.",
        required=True,
    )
]

""" COMMANDS OUTPUTS """

JOB_STATUS_OUTPUTS = [
    OutputArgument(name="get", output_type=str, description="URL to retrieve the job status."),
    OutputArgument(name="job_id", output_type=str, description="Unique identifier for the job."),
    OutputArgument(name="status", output_type=str, description="Current status of the job."),
]
NAMESERVER_REPUTATION_OUTPUTS = [
    OutputArgument(
        name="nameserver", output_type=int, description="The nameserver associated with the reputation history entry."
    ),
    OutputArgument(
        name="reputation_data.date", output_type=int, description="Date of the reputation history entry (in YYYYMMDD format)."
    ),
    OutputArgument(
        name="reputation_data.ns_server",
        output_type=str,
        description="Name of the nameserver associated with the reputation history entry.",
    ),
    OutputArgument(
        name="reputation_data.ns_server_reputation",
        output_type=int,
        description="Reputation score of the nameserver on the specified date.",
    ),
    OutputArgument(
        name="reputation_data.ns_server_reputation_explain.ns_server_domain_density",
        output_type=int,
        description="Number of domains associated with the nameserver.",
    ),
    OutputArgument(
        name="reputation_data.ns_server_reputation_explain.ns_server_domains_listed",
        output_type=int,
        description="Number of domains listed in reputation databases.",
    ),
]
SUBNET_REPUTATION_OUTPUTS = [
    OutputArgument(name="subnet", output_type=str, description="The subnet associated with the reputation history."),
    OutputArgument(name="reputation_history.date", output_type=int, description="The date of the subnet reputation record."),
    OutputArgument(
        name="reputation_history.subnet", output_type=str, description="The subnet associated with the reputation record."
    ),
    OutputArgument(
        name="reputation_history.subnet_reputation", output_type=int, description="The reputation score of the subnet."
    ),
    OutputArgument(
        name="reputation_history.subnet_reputation_explain.ips_in_subnet",
        output_type=int,
        description="Total number of IPs in the subnet.",
    ),
    OutputArgument(
        name="reputation_history.subnet_reputation_explain.ips_num_active",
        output_type=int,
        description="Number of active IPs in the subnet.",
    ),
    OutputArgument(
        name="reputation_history.subnet_reputation_explain.ips_num_listed",
        output_type=int,
        description="Number of listed IPs in the subnet.",
    ),
]
ASNS_DOMAIN_OUTPUTS = [
    OutputArgument(name="domain", output_type=str, description="The domain name for which ASNs are retrieved."),
    OutputArgument(
        name="asns", output_type=dict, description="Dictionary of Autonomous System Numbers (ASNs) associated with the domain."
    ),
]
DENSITY_LOOKUP_OUTPUTS = [
    OutputArgument(name="qtype", output_type=str, description="The following qtypes are supported: nssrv, mxsrv."),
    OutputArgument(
        name="query", output_type=str, description="The query value to lookup, which can be the name of an NS or MX server."
    ),
    OutputArgument(name="records.density", output_type=int, description="The density value associated with the query result."),
    OutputArgument(name="records.nssrv", output_type=str, description="The name server (NS) for the query result."),
]
SEARCH_DOMAIN_OUTPUTS = [
    OutputArgument(
        name="asn_diversity",
        output_type=int,
        description="The diversity of Autonomous System Numbers (ASNs) associated with the domain.",
    ),
    OutputArgument(name="host", output_type=str, description="The domain name (host) associated with the record."),
    OutputArgument(
        name="ip_diversity_all", output_type=int, description="The total number of unique IPs associated with the domain."
    ),
    OutputArgument(
        name="ip_diversity_groups", output_type=int, description="The number of unique IP groups associated with the domain."
    ),
]
DOMAIN_INFRATAGS_OUTPUTS = [
    OutputArgument(name="infratags.domain", output_type=str, description="The domain associated with the infratag."),
    OutputArgument(name="infratags.mode", output_type=str, description="The mode associated with the domain infratag."),
    OutputArgument(name="infratags.tag", output_type=str, description="The tag associated with the domain infratag."),
    OutputArgument(
        name="tag_clusters.25.domains", output_type=list, description="List of domains in the tag cluster with score 25."
    ),
    OutputArgument(
        name="tag_clusters.25.match",
        output_type=str,
        description="The match string associated with the domains in the tag cluster with score 25.",
    ),
    OutputArgument(
        name="tag_clusters.50.domains", output_type=list, description="List of domains in the tag cluster with score 50."
    ),
    OutputArgument(
        name="tag_clusters.50.match",
        output_type=str,
        description="The match string associated with the domains in the tag cluster with score 50.",
    ),
    OutputArgument(
        name="tag_clusters.75.domains", output_type=list, description="List of domains in the tag cluster with score 75."
    ),
    OutputArgument(
        name="tag_clusters.75.match",
        output_type=str,
        description="The match string associated with the domains in the tag cluster with score 75.",
    ),
    OutputArgument(
        name="tag_clusters.100.domains", output_type=list, description="List of domains in the tag cluster with score 100."
    ),
    OutputArgument(
        name="tag_clusters.100.match",
        output_type=str,
        description="The match string associated with the domains in the tag cluster with score 100.",
    ),
]
LIST_DOMAIN_OUTPUTS = [
    OutputArgument(name="domain", output_type=str, description="The domain name queried."),
    OutputArgument(name="last_seen", output_type=int, description="The last seen date of the domain in YYYYMMDD format."),
    OutputArgument(name="query", output_type=str, description="The domain name used for the query."),
    OutputArgument(name="whois_age", output_type=int, description="The age of the domain in days based on WHOIS creation date."),
    OutputArgument(name="first_seen", output_type=int, description="The first seen date of the domain in YYYYMMDD format."),
    OutputArgument(name="is_new", output_type=bool, description="Indicates whether the domain is newly observed."),
    OutputArgument(name="zone", output_type=str, description="The top-level domain (TLD) or zone of the queried domain."),
    OutputArgument(name="registrar", output_type=str, description="The registrar responsible for the domain registration."),
    OutputArgument(name="age_score", output_type=int, description="A risk score based on the domain's age."),
    OutputArgument(
        name="whois_created_date",
        output_type=str,
        description="The WHOIS creation date of the domain in YYYY-MM-DD HH:MM:SS format.",
    ),
    OutputArgument(name="is_new_score", output_type=int, description="A risk score indicating how new the domain is."),
    OutputArgument(name="age", output_type=int, description="The age of the domain in days."),
]
DOMAIN_CERTIFICATE_OUTPUTS = [
    OutputArgument(name="domain", output_type=str, description="Queried domain."),
    OutputArgument(name="metadata", output_type=str, description="Metadata of the response"),
    OutputArgument(name="certificates.cert_index", output_type=int, description="Index of the certificate."),
    OutputArgument(name="certificates.chain", output_type=list, description="Certificate chain."),
    OutputArgument(name="certificates.date", output_type=int, description="Certificate issue date."),
    OutputArgument(name="certificates.domain", output_type=str, description="Primary domain of the certificate."),
    OutputArgument(name="certificates.domains", output_type=list, description="List of domains covered by the certificate."),
    OutputArgument(name="certificates.fingerprint", output_type=str, description="SHA-1 fingerprint of the certificate."),
    OutputArgument(name="certificates.fingerprint_md5", output_type=str, description="MD5 fingerprint of the certificate."),
    OutputArgument(name="certificates.fingerprint_sha1", output_type=str, description="SHA-1 fingerprint of the certificate."),
    OutputArgument(
        name="certificates.fingerprint_sha256", output_type=str, description="SHA-256 fingerprint of the certificate."
    ),
    OutputArgument(name="certificates.host", output_type=str, description="Host associated with the certificate."),
    OutputArgument(name="certificates.issuer", output_type=str, description="Issuer of the certificate."),
    OutputArgument(name="certificates.not_after", output_type=str, description="Expiration date of the certificate."),
    OutputArgument(name="certificates.not_before", output_type=str, description="Start date of the certificate validity."),
    OutputArgument(name="certificates.serial_dec", output_type=str, description="Decimal representation of the serial number."),
    OutputArgument(
        name="certificates.serial_hex", output_type=str, description="Hexadecimal representation of the serial number."
    ),
    OutputArgument(name="certificates.serial_number", output_type=str, description="Serial number of the certificate."),
    OutputArgument(name="certificates.source_name", output_type=str, description="Source log name of the certificate."),
    OutputArgument(name="certificates.source_url", output_type=str, description="URL of the certificate log source."),
    OutputArgument(name="certificates.subject", output_type=str, description="Subject details of the certificate."),
    OutputArgument(
        name="certificates.wildcard", output_type=int, description="Indicates if the certificate is a wildcard certificate."
    ),
    OutputArgument(name="job_details.get", output_type=str, description="URL to get the data of the job or its status."),
    OutputArgument(name="job_details.job_id", output_type=str, description="ID of the job."),
    OutputArgument(name="job_details.status", output_type=str, description="Status of the job."),
]
ENRICHMENT_OUTPUTS = [
    OutputArgument(name="value", output_type=str, description="Queried value"),
    OutputArgument(
        name="domain_string_frequency_probability.avg_probability",
        output_type=float,
        description="Average probability score of the domain string.",
    ),
    OutputArgument(
        name="domain_string_frequency_probability.dga_probability_score",
        output_type=int,
        description="Probability score indicating likelihood of being a DGA domain.",
    ),
    OutputArgument(name="domain_string_frequency_probability.domain", output_type=str, description="Domain name analyzed."),
    OutputArgument(
        name="domain_string_frequency_probability.domain_string_freq_probabilities",
        output_type=list,
        description="List of frequency probabilities for different domain string components.",
    ),
    OutputArgument(name="domain_string_frequency_probability.query", output_type=str, description="Domain name queried."),
    OutputArgument(name="domain_urls.results_summary.alexa_rank", output_type=int, description="Alexa rank of the domain."),
    OutputArgument(
        name="domain_urls.results_summary.alexa_top10k",
        output_type=bool,
        description="Indicates if the domain is in the Alexa top 10k.",
    ),
    OutputArgument(
        name="domain_urls.results_summary.alexa_top10k_score",
        output_type=int,
        description={repr("Score indicating domain's Alexa top 10k ranking.")},
    ),
    OutputArgument(
        name="domain_urls.results_summary.dynamic_domain_score",
        output_type=int,
        description="Score indicating likelihood of domain being dynamically generated.",
    ),
    OutputArgument(
        name="domain_urls.results_summary.is_dynamic_domain", output_type=bool, description="Indicates if the domain is dynamic."
    ),
    OutputArgument(
        name="domain_urls.results_summary.is_url_shortener",
        output_type=bool,
        description="Indicates if the domain is a known URL shortener.",
    ),
    OutputArgument(
        name="domain_urls.results_summary.results", output_type=int, description="Number of results found for the domain."
    ),
    OutputArgument(
        name="domain_urls.results_summary.url_shortner_score", output_type=int, description="Score of the shortned URL"
    ),
    OutputArgument(name="domaininfo.domain", output_type=str, description="Domain name analyzed."),
    OutputArgument(name="domaininfo.error", output_type=str, description="Error message if no data is available for the domain."),
    OutputArgument(name="domaininfo.zone", output_type=str, description="TLD zone of the domain."),
    OutputArgument(name="domaininfo.registrar", output_type=str, description="registrar of the domain."),
    OutputArgument(name="domaininfo.whois_age", output_type=str, description="The age of the domain based on WHOIS records."),
    OutputArgument(name="domaininfo.whois_created_date", output_type=str, description="The created date on WHOIS records."),
    OutputArgument(name="domaininfo.query", output_type=str, description="The domain name that was queried in the system."),
    OutputArgument(
        name="domaininfo.last_seen", output_type=int, description="The first recorded observation of the domain in the database."
    ),
    OutputArgument(
        name="domaininfo.first_seen", output_type=int, description="The last recorded observation of the domain in the database."
    ),
    OutputArgument(name="domaininfo.is_new", output_type=bool, description='Indicates whether the domain is considered "new.".'),
    OutputArgument(
        name="domaininfo.is_new_score", output_type=int, description='A scoring metric indicating how "new" the domain is.'
    ),
    OutputArgument(name="domaininfo.age", output_type=int, description="Represents the age of the domain in days."),
    OutputArgument(
        name="domaininfo.age_score",
        output_type=int,
        description="A scoring metric indicating the trustworthiness of the domain based on its age.",
    ),
    OutputArgument(
        name="ip_diversity.asn_diversity", output_type=str, description="Number of different ASNs associated with the domain."
    ),
    OutputArgument(
        name="ip_diversity.ip_diversity_all", output_type=str, description="Total number of unique IPs observed for the domain."
    ),
    OutputArgument(name="ip_diversity.host", output_type=str, description="The hostname being analyzed."),
    OutputArgument(
        name="ip_diversity.ip_diversity_groups",
        output_type=str,
        description="The number of distinct IP groups (e.g., IPs belonging to different ranges or providers).",
    ),
    OutputArgument(
        name="ns_reputation.is_expired", output_type=bool, description="Indicates if the domain`s nameserver is expired."
    ),
    OutputArgument(
        name="ns_reputation.is_parked",
        output_type=bool,
        description=" The domain is not parked (a parked domain is one without active content).",
    ),
    OutputArgument(
        name="ns_reputation.is_sinkholed",
        output_type=bool,
        description="The domain is not sinkholed (not forcibly redirected to a security researcher`s trap).",
    ),
    OutputArgument(
        name="ns_reputation.ns_reputation_max", output_type=int, description="Maximum reputation score for nameservers."
    ),
    OutputArgument(
        name="ns_reputation.ns_reputation_score", output_type=int, description="Reputation score of the domain`s nameservers."
    ),
    OutputArgument(name="ns_reputation.ns_srv_reputation.domain", output_type=str, description="The nameservers of domain."),
    OutputArgument(name="ns_reputation.ns_srv_reputation.ns_server", output_type=str, description="Provided nameserver."),
    OutputArgument(
        name="ns_reputation.ns_srv_reputation.ns_server_domain_density",
        output_type=int,
        description="Number of domains sharing this NS",
    ),
    OutputArgument(
        name="ns_reputation.ns_srv_reputation.ns_server_domains_listed",
        output_type=int,
        description="Number of listed domains using this NS.",
    ),
    OutputArgument(
        name="ns_reputation.ns_srv_reputation.ns_server_reputation", output_type=int, description="Reputation score for this NS"
    ),
    OutputArgument(
        name="scan_data.certificates.domain", output_type=str, description="Domain for which the SSL certificate was issued."
    ),
    OutputArgument(
        name="scan_data.certificates.domains",
        output_type=list,
        description="Other Domains for which the SSL certificate was issued.",
    ),
    OutputArgument(
        name="scan_data.certificates.issuer_organization",
        output_type=str,
        description="Issuer organization of the SSL certificate.",
    ),
    OutputArgument(
        name="scan_data.certificates.fingerprint_sha1", output_type=str, description="A unique identifier for the certificate."
    ),
    OutputArgument(
        name="scan_data.certificates.hostname", output_type=str, description="The hostname associated with the certificate."
    ),
    OutputArgument(
        name="scan_data.certificates.ip", output_type=str, description="The IP address of the server using this certificate."
    ),
    OutputArgument(
        name="scan_data.certificates.is_expired", output_type=str, description="Indicates whether the certificate has expired."
    ),
    OutputArgument(
        name="scan_data.certificates.issuer_common_name",
        output_type=str,
        description="he Common Name (CN) of the Certificate Authority (CA) that issued this certificate.",
    ),
    OutputArgument(name="scan_data.certificates.not_after", output_type=str, description="Expiry date of the certificate."),
    OutputArgument(
        name="scan_data.certificates.not_before", output_type=str, description="Start date of the certificate validity."
    ),
    OutputArgument(
        name="scan_data.certificates.scan_date",
        output_type=str,
        description="The date when this certificate data was last scanned.",
    ),
    OutputArgument(name="scan_data.headers.response", output_type=str, description="HTTP response code for the domain scan."),
    OutputArgument(name="scan_data.headers.hostname", output_type=str, description="The hostname that sent this response."),
    OutputArgument(name="scan_data.headers.ip", output_type=str, description="The IP address responding to the request."),
    OutputArgument(name="scan_data.headers.scan_date", output_type=str, description="The date when the headers were scanned."),
    OutputArgument(name="scan_data.headers.headers.cache-control", output_type=str, description="HTTP cache-control"),
    OutputArgument(
        name='scan_data.headers.headers.content-length"', output_type=str, description="Content lenght of the HTTP response."
    ),
    OutputArgument(name="scan_data.headers.headers.date", output_type=str, description="The date/time of the response."),
    OutputArgument(
        name="scan_data.headers.headers.expires", output_type=str, description="Indicates an already expired response."
    ),
    OutputArgument(
        name="scan_data.headers.headers.server",
        output_type=str,
        description="The web server handling the request (Cloudflare proxy).",
    ),
    OutputArgument(name="scan_data.html.hostname", output_type=str, description="HTTP response code for the domain scan."),
    OutputArgument(name="scan_data.html.html_body_murmur3", output_type=str, description="hash of the page content"),
    OutputArgument(
        name="scan_data.html.html_body_ssdeep",
        output_type=str,
        description="SSDEEP hash (used for fuzzy matching similar HTML content).",
    ),
    OutputArgument(
        name="scan_data.html.html_title",
        output_type=str,
        description="The page title (suggests a Cloudflare challenge page, likely due to bot protection).",
    ),
    OutputArgument(name="scan_data.html.ip", output_type=str, description="The IP address responding to the request."),
    OutputArgument(name="scan_data.html.scan_date", output_type=str, description="The date when the headers were scanned."),
    OutputArgument(name="scan_data.favicon.favicon2_md5", output_type=str, description="MD5 hash of a secondary favicon."),
    OutputArgument(name="scan_data.favicon.favicon2_mmh3", output_type=str, description="Murmur3 hash of a secondary favicon."),
    OutputArgument(
        name="scan_data.favicon.favicon2_path", output_type=str, description="The file path of the secondary favicon."
    ),
    OutputArgument(name="scan_data.favicon.favicon_md5", output_type=str, description="MD5 hash of the primary favicon."),
    OutputArgument(name="scan_data.favicon.favicon_mmh3", output_type=str, description="Murmur3 hash of the primary favicon."),
    OutputArgument(name="scan_data.favicon.hostname", output_type=str, description="The hostname where this favicon was found."),
    OutputArgument(name="scan_data.favicon.ip", output_type=str, description="The IP address associated with the favicon."),
    OutputArgument(name="scan_data.favicon.scan_date", output_type=str, description="Date when this favicon was last scanned."),
    OutputArgument(name="scan_data.jarm.hostname", output_type=str, description="The hostname where this jarm was found."),
    OutputArgument(name="scan_data.jarm.ip", output_type=str, description="The IP address responding to the request."),
    OutputArgument(
        name="scan_data.jarm.jarm_hash", output_type=str, description="Unique identifier for the TLS configuration of the server."
    ),
    OutputArgument(name="scan_data.jarm.scan_date", output_type=str, description="Date when this jarm was last scanned."),
    OutputArgument(name="sp_risk_score", output_type=int, description="Overall risk score for the domain."),
    OutputArgument(
        name="sp_risk_score_explain.sp_risk_score_decider",
        output_type=str,
        description="Factor that determined the final risk score.",
    ),
    OutputArgument(name="ip2asn.asn", output_type=int, description="Autonomous System Number (ASN) associated with the IP."),
    OutputArgument(name="ip2asn.asn_allocation_age", output_type=int, description="Age of ASN allocation in days."),
    OutputArgument(name="ip2asn.asn_allocation_date", output_type=int, description="Date of ASN allocation."),
    OutputArgument(name="ip2asn.asn_rank", output_type=int, description="Rank of the ASN."),
    OutputArgument(name="ip2asn.asn_rank_score", output_type=int, description="Rank score of the ASN."),
    OutputArgument(name="ip2asn.asn_reputation", output_type=int, description="Reputation score of the ASN."),
    OutputArgument(
        name="ip2asn.asn_reputation_explain.ips_in_asn", output_type=int, description="Total number of IPs in the ASN."
    ),
    OutputArgument(
        name="ip2asn.asn_reputation_explain.ips_num_active", output_type=int, description="Number of active IPs in the ASN."
    ),
    OutputArgument(
        name="ip2asn.asn_reputation_explain.ips_num_listed", output_type=int, description="Number of listed IPs in the ASN."
    ),
    OutputArgument(name="ip2asn.asn_reputation_score", output_type=int, description="Reputation score of the ASN."),
    OutputArgument(name="ip2asn.asn_takedown_reputation", output_type=int, description="Takedown reputation score of the ASN."),
    OutputArgument(
        name="ip2asn.asn_takedown_reputation_explain.ips_in_asn",
        output_type=int,
        description="Total number of IPs in the ASN with takedown reputation.",
    ),
    OutputArgument(
        name="ip2asn.asn_takedown_reputation_explain.ips_num_listed",
        output_type=int,
        description="Number of listed IPs in the ASN with takedown reputation.",
    ),
    OutputArgument(
        name="ip2asn.asn_takedown_reputation_explain.items_num_listed",
        output_type=int,
        description="Number of flagged items in the ASN with takedown reputation.",
    ),
    OutputArgument(
        name="ip2asn.asn_takedown_reputation_explain.listings_max_age",
        output_type=int,
        description="Maximum age of listings for the ASN with takedown reputation.",
    ),
    OutputArgument(
        name="ip2asn.asn_takedown_reputation_score", output_type=int, description="Takedown reputation score of the ASN."
    ),
    OutputArgument(name="ip2asn.asname", output_type=str, description="Name of the Autonomous System (AS)."),
    OutputArgument(
        name="ip2asn.benign_info.actor",
        output_type=str,
        description="This field is usually used to indicate a known organization or individual associated with the IP.",
    ),
    OutputArgument(
        name="ip2asn.benign_info.known_benign",
        output_type=bool,
        description="Indicates whether this IP/ASN is explicitly known to be safe "
        "(e.g., a reputable cloud provider or public service)",
    ),
    OutputArgument(
        name="ip2asn.benign_info.tags",
        output_type=list,
        description='Contains descriptive tags if the IP/ASN has a known role (e.g., "Google Bot", "Cloudflare Proxy").',
    ),
    OutputArgument(name="ip2asn.date", output_type=int, description="Date of the scan data (YYYYMMDD format)."),
    OutputArgument(name="ip2asn.density", output_type=int, description="The density value associated with the IP."),
    OutputArgument(name="ip2asn.ip", output_type=str, description="IP address associated with the ASN."),
    OutputArgument(
        name="ip2asn.ip_has_expired_certificate",
        output_type=bool,
        description="Indicates whether the IP has an expired SSL/TLS certificate.",
    ),
    OutputArgument(
        name="ip2asn.ip_has_open_directory",
        output_type=bool,
        description="Indicates whether the IP hosts an open directory listing.",
    ),
    OutputArgument(name="ip2asn.ip_is_dsl_dynamic", output_type=bool, description="the IP is from a dynamic DSL pool."),
    OutputArgument(
        name="ip2asn.ip_is_dsl_dynamic_score", output_type=int, description="A score indicating how likely this IP is dynamic."
    ),
    OutputArgument(
        name="ip2asn.ip_is_ipfs_node",
        output_type=bool,
        description="the InterPlanetary File System (IPFS), a decentralized file storage system.",
    ),
    OutputArgument(
        name="ip2asn.ip_is_tor_exit_node", output_type=bool, description="Tor exit node (used for anonymous internet browsing)."
    ),
    OutputArgument(
        name="ip2asn.ip_location.continent_code",
        output_type=str,
        description="abbreviation for the continent where the IP is located.",
    ),
    OutputArgument(name="ip2asn.ip_location.continent_name", output_type=str, description="The full name of the continent."),
    OutputArgument(
        name="ip2asn.ip_location.country_code",
        output_type=str,
        description="The ISO 3166-1 alpha-2 country code representing the country.",
    ),
    OutputArgument(
        name="ip2asn.ip_location.country_is_in_european_union",
        output_type=bool,
        description="A Boolean value (true/false) indicating if the country is part of the European Union (EU).",
    ),
    OutputArgument(
        name="ip2asn.ip_location.country_name",
        output_type=str,
        description="The full name of the country where the IP is registered.",
    ),
    OutputArgument(name="ip2asn.ip_ptr", output_type=str, description="The reverse DNS (PTR) record for the IP."),
    OutputArgument(
        name="ip2asn.listing_score",
        output_type=int,
        description="Measures how frequently the IP appears in threat intelligence or blacklist databases.",
    ),
    OutputArgument(
        name="ip2asn.listing_score_explain", output_type=dict, description="A breakdown of why the listing score is assigned."
    ),
    OutputArgument(name="ip2asn.malscore", output_type=int, description="Malicious activity score for the IP."),
    OutputArgument(
        name="ip2asn.scan_data.certificates.hostname",
        output_type=str,
        description="Hostname associated with the SSL certificate.",
    ),
    OutputArgument(
        name="ip2asn.scan_data.certificates.domain",
        output_type=str,
        description="Domain for which the SSL certificate was issued.",
    ),
    OutputArgument(
        name="ip2asn.scan_data.certificates.fingerprint_sha1",
        output_type=str,
        description="SHA-1 fingerprint of the SSL certificate.",
    ),
    OutputArgument(
        name="ip2asn.scan_data.certificates.issuer_common_name",
        output_type=str,
        description="Common name of the certificate issuer.",
    ),
    OutputArgument(
        name="ip2asn.scan_data.certificates.issuer_organization",
        output_type=str,
        description="Organization that issued the SSL certificate.",
    ),
    OutputArgument(
        name="ip2asn.scan_data.certificates.not_before", output_type=str, description="Start date of SSL certificate validity."
    ),
    OutputArgument(
        name="ip2asn.scan_data.certificates.not_after",
        output_type=str,
        description="Expiration date of SSL certificate validity.",
    ),
    OutputArgument(
        name="ip2asn.scan_data.certificates.domains",
        output_type=list,
        description="Other domains for which the SSL certificate was issued.",
    ),
    OutputArgument(name="ip2asn.scan_data.certificates.is_expired", output_type=bool, description="Is certificate expired."),
    OutputArgument(name="ip2asn.scan_data.certificates.scan_date", output_type=str, description="Scan date of the certificate."),
    OutputArgument(name="ip2asn.scan_data.favicon.favicon2_md5", output_type=str, description="MD5 hash of the second favicon."),
    OutputArgument(
        name="ip2asn.scan_data.favicon.favicon2_mmh3", output_type=int, description="MurmurHash3 value of the second favicon."
    ),
    OutputArgument(name="ip2asn.scan_data.favicon.favicon_md5", output_type=str, description="MD5 hash of the favicon."),
    OutputArgument(
        name="ip2asn.scan_data.favicon.favicon_mmh3", output_type=int, description="MurmurHash3 value of the favicon."
    ),
    OutputArgument(
        name="ip2asn.scan_data.favicon.favicon2_path", output_type=str, description="Path to the second favicon file."
    ),
    OutputArgument(name="ip2asn.scan_data.favicon.scan_date", output_type=str, description="Scan date of favicon file."),
    OutputArgument(name="ip2asn.scan_data.headers.response", output_type=str, description="HTTP response code from the scan."),
    OutputArgument(
        name="ip2asn.scan_data.headers.scan_date", output_type=str, description="The date and time when the scan was performed."
    ),
    OutputArgument(
        name="ip2asn.scan_data.headers.headers.server", output_type=str, description="Server header from the HTTP response."
    ),
    OutputArgument(
        name="ip2asn.scan_data.headers.headers.content-type",
        output_type=str,
        description="Content-Type header from the HTTP response.",
    ),
    OutputArgument(
        name="ip2asn.scan_data.headers.headers.content-length",
        output_type=str,
        description="Content-Length header from the HTTP response.",
    ),
    OutputArgument(
        name="ip2asn.scan_data.headers.headers.cache-control",
        output_type=str,
        description="Cache-control header from the HTTP response.",
    ),
    OutputArgument(
        name="ip2asn.scan_data.headers.headers.date", output_type=str, description="Date header from the HTTP response."
    ),
    OutputArgument(name="ip2asn.scan_data.html.html_title", output_type=str, description="Title of the scanned HTML page."),
    OutputArgument(
        name="ip2asn.scan_data.html.html_body_murmur3", output_type=str, description="MurmurHash3 of the HTML body content."
    ),
    OutputArgument(
        name="ip2asn.scan_data.html.html_body_ssdeep", output_type=str, description="SSDEEP fuzzy hash of the HTML body content."
    ),
    OutputArgument(
        name="ip2asn.scan_data.html.scan_date", output_type=str, description="The date and time when the scan was performed."
    ),
    OutputArgument(
        name="ip2asn.scan_data.jarm.scan_date", output_type=str, description="The date and time when the scan was performed."
    ),
    OutputArgument(
        name="ip2asn.scan_data.jarm.jarm_hash", output_type=str, description="JARM fingerprint hash for TLS analysis."
    ),
    OutputArgument(name="ip2asn.sp_risk_score", output_type=int, description="Security risk score for the IP."),
    OutputArgument(
        name="ip2asn.sp_risk_score_explain.sp_risk_score_decider",
        output_type=str,
        description="Factor that determined the final risk score.",
    ),
    OutputArgument(name="ip2asn.subnet", output_type=str, description="Subnet associated with the IP."),
    OutputArgument(
        name="ip2asn.sinkhole_info.known_sinkhole_ip",
        output_type=bool,
        description="Indicates whether the IP is part of a sinkhole (a controlled system that captures malicious traffic).",
    ),
    OutputArgument(
        name="ip2asn.sinkhole_info.tags",
        output_type=list,
        description="If the IP were a known sinkhole, this field would contain tags describing its purpose.",
    ),
    OutputArgument(
        name="ip2asn.subnet_allocation_age",
        output_type=int,
        description="Represents the age (in days) since the subnet was allocated.",
    ),
    OutputArgument(
        name="ip2asn.subnet_allocation_date",
        output_type=int,
        description="The date when the subnet was assigned to an organization or ISP.",
    ),
    OutputArgument(
        name="ip2asn.subnet_reputation",
        output_type=int,
        description="A measure of how frequently IPs from this subnet appear in threat intelligence databases.",
    ),
    OutputArgument(
        name="ip2asn.subnet_reputation_explain",
        output_type=dict,
        description="A breakdown of why the subnet received its reputation score.",
    ),
    OutputArgument(
        name="ip2asn.subnet_reputation_score",
        output_type=int,
        description="A numerical risk score (typically 0-100, with higher values indicating higher risk).",
    ),
]
LIST_IP_OUTPUTS = [
    OutputArgument(name="ip_is_dsl_dynamic", output_type=bool, description="Indicates if the IP is a DSL dynamic IP."),
    OutputArgument(
        name="ip_has_expired_certificate", output_type=bool, description="Indicates if the IP has an expired certificate."
    ),
    OutputArgument(name="subnet_allocation_age", output_type=str, description="Age of the subnet allocation."),
    OutputArgument(name="asn_rank_score", output_type=int, description="Rank score of the ASN."),
    OutputArgument(name="asn_allocation_age", output_type=int, description="Age of the ASN allocation in days."),
    OutputArgument(name="sp_risk_score", output_type=int, description="Risk score of the service provider (SP)."),
    OutputArgument(
        name="asn_takedown_reputation_explain.ips_active",
        output_type=int,
        description="Number of active IPs in the ASN takedown reputation.",
    ),
    OutputArgument(
        name="asn_takedown_reputation_explain.ips_in_asn", output_type=int, description="Total number of IPs in the ASN."
    ),
    OutputArgument(
        name="asn_takedown_reputation_explain.ips_num_listed",
        output_type=int,
        description="Number of IPs listed in the ASN takedown reputation.",
    ),
    OutputArgument(
        name="asn_takedown_reputation_explain.items_num_listed",
        output_type=int,
        description="Number of items listed in the ASN takedown reputation.",
    ),
    OutputArgument(
        name="asn_takedown_reputation_explain.lifetime_avg",
        output_type=int,
        description="Average lifetime of items in the ASN takedown reputation.",
    ),
    OutputArgument(
        name="asn_takedown_reputation_explain.lifetime_max",
        output_type=int,
        description="Maximum lifetime of items in the ASN takedown reputation.",
    ),
    OutputArgument(
        name="asn_takedown_reputation_explain.lifetime_total",
        output_type=int,
        description="Total lifetime of items in the ASN takedown reputation.",
    ),
    OutputArgument(name="ip_reputation_score", output_type=int, description="Reputation score of the IP."),
    OutputArgument(name="listing_score_feeds_explain", output_type=str, description="Explanation of the listing score feeds."),
    OutputArgument(name="ip", output_type=str, description="The IP address being evaluated."),
    OutputArgument(name="density", output_type=int, description="Density score of the IP."),
    OutputArgument(name="benign_info.actor", output_type=str, description="Actor associated with the benign info."),
    OutputArgument(name="benign_info.known_benign", output_type=bool, description="Indicates if the IP is known benign."),
    OutputArgument(name="benign_info.tags", output_type=str, description="Tags associated with the benign info."),
    OutputArgument(name="ip_reputation_explain", output_type=str, description="Explanation of the IP reputation."),
    OutputArgument(name="asn_allocation_date", output_type=int, description="The ASN allocation date."),
    OutputArgument(name="subnet_allocation_date", output_type=str, description="The subnet allocation date."),
    OutputArgument(name="asn_takedown_reputation", output_type=int, description="Reputation score of ASN takedown."),
    OutputArgument(name="ip_location.continent_code", output_type=str, description="Continent code of the IP location."),
    OutputArgument(name="ip_location.continent_name", output_type=str, description="Continent name of the IP location."),
    OutputArgument(name="ip_location.country_code", output_type=str, description="Country code of the IP location."),
    OutputArgument(
        name="ip_location.country_is_in_european_union",
        output_type=bool,
        description="Indicates if the country is in the European Union.",
    ),
    OutputArgument(name="ip_location.country_name", output_type=str, description="Country name of the IP location."),
    OutputArgument(name="date", output_type=int, description="Date associated with the IP data."),
    OutputArgument(name="subnet_reputation_score", output_type=int, description="Reputation score of the subnet."),
    OutputArgument(name="asn_rank", output_type=int, description="Rank of the ASN."),
    OutputArgument(name="listing_score_explain", output_type=str, description="Explanation of the listing score."),
    OutputArgument(name="asn_reputation_score", output_type=int, description="Reputation score of the ASN."),
    OutputArgument(name="ip_is_ipfs_node", output_type=bool, description="Indicates if the IP is an IPFS node."),
    OutputArgument(name="ip_reputation", output_type=int, description="Reputation score of the IP."),
    OutputArgument(name="subnet_reputation_explain", output_type=str, description="Explanation of the subnet reputation."),
    OutputArgument(
        name="ip_is_dsl_dynamic_score", output_type=int, description="Score indicating if the IP is a DSL dynamic IP."
    ),
    OutputArgument(name="asn_reputation_explain", output_type=str, description="Explanation of the ASN reputation."),
    OutputArgument(name="ip_has_open_directory", output_type=bool, description="Indicates if the IP has an open directory."),
    OutputArgument(name="ip_ptr", output_type=str, description="Pointer (PTR) record for the IP."),
    OutputArgument(name="listing_score", output_type=int, description="Listing score of the IP."),
    OutputArgument(name="malscore", output_type=int, description="Malware score associated with the IP."),
    OutputArgument(
        name="sinkhole_info.known_sinkhole_ip", output_type=bool, description="Indicates if the IP is a known sinkhole IP."
    ),
    OutputArgument(name="sinkhole_info.tags", output_type=str, description="Tags associated with the sinkhole information."),
    OutputArgument(name="subnet_reputation", output_type=int, description="Reputation score of the subnet."),
    OutputArgument(name="asn_reputation", output_type=int, description="Reputation score of the ASN."),
    OutputArgument(name="asn", output_type=int, description="Autonomous System Number (ASN) of the IP."),
    OutputArgument(
        name="sp_risk_score_explain.sp_risk_score_decider",
        output_type=str,
        description="Decider for the service provider risk score.",
    ),
    OutputArgument(name="asname", output_type=str, description="Name of the ASN."),
    OutputArgument(name="subnet", output_type=str, description="The subnet the IP belongs to."),
    OutputArgument(name="ip_is_tor_exit_node", output_type=bool, description="Indicates if the IP is a TOR exit node."),
    OutputArgument(name="asn_takedown_reputation_score", output_type=int, description="Reputation score of ASN takedown."),
    OutputArgument(name="ip_flags.is_proxy", output_type=bool, description="Indicates if the IP is a proxy (True/False)."),
    OutputArgument(name="ip_flags.is_sinkhole", output_type=bool, description="Indicates if the IP is a sinkhole (True/False)."),
    OutputArgument(name="ip_flags.is_vpn", output_type=bool, description="Indicates if the IP is a VPN (True/False)."),
    OutputArgument(
        name="ip_flags.proxy_tags", output_type=list, description="List of proxy-related tags or null if not a proxy."
    ),
    OutputArgument(name="ip_flags.vpn_tags", output_type=list, description="List of VPN-related tags or null if not a VPN."),
]
ASN_REPUTATION_OUTPUTS = [
    OutputArgument(
        name="asn", output_type=int, description="Autonomous System Number (ASN) associated with the reputation history."
    ),
    OutputArgument(name="asn_reputation", output_type=int, description="Reputation score of the ASN at a given point in time."),
    OutputArgument(name="asn_reputation_explain.ips_in_asn", output_type=int, description="Total number of IPs within the ASN."),
    OutputArgument(
        name="asn_reputation_explain.ips_num_active", output_type=int, description="Number of actively used IPs in the ASN."
    ),
    OutputArgument(
        name="asn_reputation_explain.ips_num_listed",
        output_type=int,
        description="Number of IPs in the ASN that are listed as malicious.",
    ),
    OutputArgument(name="asname", output_type=str, description="Name of the ASN provider or organization."),
    OutputArgument(name="date", output_type=int, description="Date of the recorded reputation history in YYYYMMDD format."),
]
ASN_TAKEDOWN_REPUTATION_OUTPUTS = [
    OutputArgument(name="takedown_reputation.asname", output_type=str, description="The name of the Autonomous System (AS)."),
    OutputArgument(name="takedown_reputation.asn", output_type=str, description="The Autonomous System Number (ASN)."),
    OutputArgument(
        name="takedown_reputation.allocation_age", output_type=int, description="The age of the ASN allocation in days."
    ),
    OutputArgument(
        name="takedown_reputation.allocation_date", output_type=int, description="The date when the ASN was allocated (YYYYMMDD)."
    ),
    OutputArgument(
        name="takedown_reputation.asn_takedown_reputation",
        output_type=int,
        description="The takedown reputation score for the ASN.",
    ),
    OutputArgument(
        name="takedown_reputation.asn_takedown_reputation_explain.ips_in_asn",
        output_type=int,
        description="The total number of IP addresses associated with the ASN.",
    ),
    OutputArgument(
        name="takedown_reputation.asn_takedown_reputation_explain.ips_num_listed",
        output_type=int,
        description="The number of IP addresses within the ASN that are flagged or listed in security threat databases.",
    ),
    OutputArgument(
        name="takedown_reputation.asn_takedown_reputation_explain.items_num_listed",
        output_type=int,
        description="The total number of security-related listings associated with the ASN, including IP addresses and domains.",
    ),
    OutputArgument(
        name="takedown_reputation.asn_takedown_reputation_explain.listings_max_age",
        output_type=int,
        description="The maximum age (in hours) of the listings, indicating how recent the flagged IPs/domains are.",
    ),
]
IPV4_REPUTATION_OUTPUTS = [
    OutputArgument(name="date", output_type=int, description="Date when the reputation information was retrieved."),
    OutputArgument(name="ip", output_type=str, description="IPv4 address for which the reputation is calculated."),
    OutputArgument(name="reputation_score", output_type=int, description="Reputation score for the given IP address."),
    OutputArgument(
        name="ip_reputation_explain.ip_density",
        output_type=int,
        description="The number of domain names or services associated with this IP. "
        "A higher value may indicate shared hosting or potential abuse.",
    ),
    OutputArgument(
        name="ip_reputation_explain.names_num_listed",
        output_type=int,
        description="The number of domain names linked to this IP that are flagged or listed in security threat databases.",
    ),
]
FORWARD_PADNS_OUTPUTS = [
    OutputArgument(name="qname", output_type=str, description="The DNS record name that was looked up."),
    OutputArgument(name="qtype", output_type=str, description="The DNS record type queried (e.g., NS)."),
    OutputArgument(name="records.answer", output_type=str, description="The answer (e.g., name server) for the DNS record."),
    OutputArgument(name="records.count", output_type=int, description="The number of occurrences for this DNS record."),
    OutputArgument(name="records.first_seen", output_type=str, description="The timestamp when this DNS record was first seen."),
    OutputArgument(name="records.last_seen", output_type=str, description="The timestamp when this DNS record was last seen."),
    OutputArgument(name="records.nshash", output_type=str, description="Unique hash for the DNS record."),
    OutputArgument(name="records.query", output_type=str, description="The DNS record query name (e.g., silentpush.com)."),
    OutputArgument(name="records.ttl", output_type=int, description="Time to live (TTL) value for the DNS record."),
    OutputArgument(name="records.type", output_type=str, description="The type of the DNS record (e.g., NS)."),
]
REVERSE_PADNS_OUTPUTS = [
    OutputArgument(name="qname", output_type=str, description="The DNS record name looked up."),
    OutputArgument(name="qtype", output_type=str, description="The type of the DNS record."),
    OutputArgument(name="records.answer", output_type=str, description="The answer for the DNS query."),
    OutputArgument(name="records.count", output_type=int, description="The number of occurrences of the DNS record."),
    OutputArgument(name="records.first_seen", output_type=str, description="Timestamp of when the record was first seen."),
    OutputArgument(
        name="records.last_seen", output_type=str, description="Timestamp of the most recent occurrence of the record."
    ),
    OutputArgument(name="records.nshash", output_type=str, description="The hash of the NS record."),
    OutputArgument(name="records.query", output_type=str, description="The DNS query associated with the record."),
    OutputArgument(name="records.ttl", output_type=int, description="Time-to-live (TTL) of the DNS record."),
    OutputArgument(name="records.type", output_type=str, description="The type of DNS record (e.g., NS)."),
]
SEARCH_SCAN_OUTPUTS = [
    OutputArgument(name="HHV", output_type=str, description="Unique identifier for the scan data entry."),
    OutputArgument(name="adtech", output_type=dict, description="Adtech information for the scan data entry."),
    OutputArgument(name="adtech.ads_txt", output_type=bool, description="Indicates if ads.txt is used."),
    OutputArgument(name="adtech.app_ads_txt", output_type=bool, description="Indicates if app_ads.txt is used."),
    OutputArgument(name="adtech.sellers_json", output_type=bool, description="Indicates if sellers.json is used."),
    OutputArgument(name="body_analysis", output_type=dict, description="Body analysis for the scan data entry."),
    OutputArgument(name="body_analysis.body_sha256", output_type=str, description="SHA256 hash of the body."),
    OutputArgument(name="body_analysis.language", output_type=list, description="Languages detected in the body."),
    OutputArgument(name="body_analysis.ICP_license", output_type=str, description="ICP License information."),
    OutputArgument(name="body_analysis.SHV", output_type=str, description="Server Hash Verification value."),
    OutputArgument(name="body_analysis.adsense", output_type=list, description="List of AdSense data."),
    OutputArgument(name="body_analysis.footer_sha256", output_type=str, description="SHA-256 hash of the footer content."),
    OutputArgument(name="body_analysis.google-GA4", output_type=list, description="List of Google GA4 identifiers."),
    OutputArgument(
        name="body_analysis.google-UA", output_type=list, description="List of Google Universal Analytics identifiers."
    ),
    OutputArgument(name="body_analysis.google-adstag", output_type=list, description="List of Google adstag identifiers."),
    OutputArgument(name="body_analysis.header_sha256", output_type=list, description="SHA-256 hash of the header content."),
    OutputArgument(
        name="body_analysis.js_sha256", output_type=list, description="List of JavaScript files with SHA-256 hash values."
    ),
    OutputArgument(
        name="body_analysis.js_ssdeep", output_type=list, description="List of JavaScript files with SSDEEP hash values."
    ),
    OutputArgument(name="body_analysis.onion", output_type=list, description="List of Onion URLs detected."),
    OutputArgument(name="body_analysis.telegram", output_type=list, description="List of Telegram-related information."),
    OutputArgument(name="datahash", output_type=str, description="Hash of the data."),
    OutputArgument(name="datasource", output_type=str, description="Source of the scan data."),
    OutputArgument(name="domain", output_type=str, description="Domain associated with the scan data."),
    OutputArgument(name="geoip", output_type=dict, description="GeoIP information related to the scan."),
    OutputArgument(name="geoip.city_name", output_type=str, description="City where the scan data was retrieved."),
    OutputArgument(name="geoip.country_name", output_type=str, description="Country name from GeoIP information."),
    OutputArgument(name="geoip.location", output_type=dict, description="Geo-location coordinates."),
    OutputArgument(name="geoip.location.lat", output_type=float, description="Latitude from GeoIP location."),
    OutputArgument(name="geoip.location.lon", output_type=float, description="Longitude from GeoIP location."),
    OutputArgument(name="header", output_type=dict, description="HTTP header information for the scan."),
    OutputArgument(name="header.content-length", output_type=str, description="Content length from HTTP response header."),
    OutputArgument(name="header.location", output_type=str, description="Location from HTTP response header."),
    OutputArgument(name="header.connection", output_type=str, description="Connection type used, e.g., keep-alive."),
    OutputArgument(
        name="header.server", output_type=str, description="Server software used to serve the content, e.g., openresty."
    ),
    OutputArgument(name="hostname", output_type=str, description="Hostname associated with the scan data."),
    OutputArgument(name="html_body_sha256", output_type=str, description="SHA256 hash of the HTML body."),
    OutputArgument(name="htmltitle", output_type=str, description="Title of the HTML page scanned."),
    OutputArgument(name="ip", output_type=str, description="IP address associated with the scan."),
    OutputArgument(name="jarm", output_type=str, description="JARM hash value."),
    OutputArgument(name="mobile_enabled", output_type=bool, description="Indicates if the page is mobile-enabled."),
    OutputArgument(name="origin_domain", output_type=str, description="Origin domain associated with the scan."),
    OutputArgument(name="origin_geoip", output_type=dict, description="GeoIP information of the origin domain."),
    OutputArgument(
        name="origin_geoip.city_name", output_type=str, description="City of the origin domain from GeoIP information."
    ),
    OutputArgument(name="origin_hostname", output_type=str, description="Origin hostname associated with the scan data."),
    OutputArgument(name="origin_ip", output_type=str, description="Origin IP address of the scan."),
    OutputArgument(name="origin_jarm", output_type=str, description="JARM hash value of the origin domain."),
    OutputArgument(name="origin_ssl", output_type=dict, description="SSL certificate information for the origin domain."),
    OutputArgument(name="origin_ssl.SHA256", output_type=str, description="SHA256 of the SSL certificate."),
    OutputArgument(name="origin_ssl.subject", output_type=dict, description="Subject of the SSL certificate."),
    OutputArgument(name="origin_ssl.subject.common_name", output_type=str, description="Common name in the SSL certificate."),
    OutputArgument(name="port", output_type=int, description="Port used during the scan."),
    OutputArgument(name="redirect", output_type=bool, description="Indicates if a redirect occurred during the scan."),
    OutputArgument(name="redirect_count", output_type=int, description="Count of redirects encountered."),
    OutputArgument(name="redirect_list", output_type=list, description="List of redirect URLs encountered during the scan."),
    OutputArgument(name="response", output_type=int, description="HTTP response code received during the scan."),
    OutputArgument(name="scan_date", output_type=str, description="Timestamp of the scan date."),
    OutputArgument(name="scheme", output_type=str, description="URL scheme used in the scan."),
    OutputArgument(name="ssl", output_type=dict, description="SSL certificate details for the scan."),
    OutputArgument(name="ssl.SHA256", output_type=str, description="SHA256 of the SSL certificate."),
    OutputArgument(name="ssl.subject", output_type=dict, description="Subject of the SSL certificate."),
    OutputArgument(name="ssl.subject.common_name", output_type=str, description="Common name in the SSL certificate."),
    OutputArgument(name="subdomain", output_type=str, description="Subdomain associated with the scan data."),
    OutputArgument(name="tld", output_type=str, description="Top-level domain (TLD) of the scanned URL."),
    OutputArgument(name="url", output_type=str, description="The URL scanned."),
]
LIVE_SCAN_URL_OUTPUTS = [
    OutputArgument(name="HHV", output_type=str, description="Unique identifier for HHV."),
    OutputArgument(name="adtech.ads_txt", output_type=bool, description="Indicates if ads_txt is present."),
    OutputArgument(name="adtech.app_ads_txt", output_type=bool, description="Indicates if app_ads_txt is present."),
    OutputArgument(name="adtech.sellers_json", output_type=bool, description="Indicates if sellers_json is present."),
    OutputArgument(name="datahash", output_type=str, description="Hash value of the data."),
    OutputArgument(name="domain", output_type=str, description="The domain name."),
    OutputArgument(name="favicon2_avg", output_type=str, description="Hash value for favicon2 average."),
    OutputArgument(name="favicon2_md5", output_type=str, description="MD5 hash for favicon2."),
    OutputArgument(name="favicon2_murmur3", output_type=int, description="Murmur3 hash for favicon2."),
    OutputArgument(name="favicon2_path", output_type=str, description="Path to favicon2 image."),
    OutputArgument(name="favicon_avg", output_type=str, description="Hash value for favicon average."),
    OutputArgument(name="favicon_md5", output_type=str, description="MD5 hash for favicon."),
    OutputArgument(name="favicon_murmur3", output_type=str, description="Murmur3 hash for favicon."),
    OutputArgument(name="favicon_path", output_type=str, description="Path to favicon image."),
    OutputArgument(name="favicon_urls", output_type=list, description="List of favicon URLs."),
    OutputArgument(name="header.cache-control", output_type=str, description="Cache control header value."),
    OutputArgument(name="header.content-encoding", output_type=str, description="Content encoding header value."),
    OutputArgument(name="header.content-type", output_type=str, description="Content type header value."),
    OutputArgument(name="header.server", output_type=str, description="Server header value."),
    OutputArgument(name="header.x-powered-by", output_type=str, description="X-Powered-By header value."),
    OutputArgument(name="hostname", output_type=str, description="The hostname of the server."),
    OutputArgument(name="html_body_length", output_type=int, description="Length of the HTML body."),
    OutputArgument(name="html_body_murmur3", output_type=int, description="Murmur3 hash for the HTML body."),
    OutputArgument(name="html_body_sha256", output_type=str, description="SHA256 hash for the HTML body."),
    OutputArgument(name="html_body_similarity", output_type=int, description="Similarity score of the HTML body."),
    OutputArgument(name="html_body_ssdeep", output_type=str, description="ssdeep hash for the HTML body."),
    OutputArgument(name="htmltitle", output_type=str, description="The HTML title of the page."),
    OutputArgument(name="ip", output_type=str, description="IP address associated with the domain."),
    OutputArgument(name="jarm", output_type=str, description="JARM (TLS fingerprint) value."),
    OutputArgument(name="mobile_enabled", output_type=bool, description="Indicates if the mobile version is enabled."),
    OutputArgument(name="opendirectory", output_type=bool, description="Indicates if open directory is enabled."),
    OutputArgument(name="origin_domain", output_type=str, description="Origin domain of the server."),
    OutputArgument(name="origin_hostname", output_type=str, description="Origin hostname of the server."),
    OutputArgument(name="origin_ip", output_type=str, description="Origin IP address of the server."),
    OutputArgument(name="origin_jarm", output_type=str, description="JARM (TLS fingerprint) value for the origin."),
    OutputArgument(name="origin_path", output_type=str, description="Origin path for the URL."),
    OutputArgument(name="origin_port", output_type=int, description="Port used for the origin server."),
    OutputArgument(name="origin_ssl.CHV", output_type=str, description="SSL Certificate Chain Value (CHV)."),
    OutputArgument(name="origin_ssl.SHA1", output_type=str, description="SHA1 hash of the SSL certificate."),
    OutputArgument(name="origin_ssl.SHA256", output_type=str, description="SHA256 hash of the SSL certificate."),
    OutputArgument(
        name="origin_ssl.authority_key_id", output_type=str, description="Authority Key Identifier for SSL certificate."
    ),
    OutputArgument(name="origin_ssl.expired", output_type=bool, description="Indicates if the SSL certificate is expired."),
    OutputArgument(name="origin_ssl.issuer.common_name", output_type=str, description="Issuer common name for SSL certificate."),
    OutputArgument(name="origin_ssl.issuer.country", output_type=str, description="Issuer country for SSL certificate."),
    OutputArgument(
        name="origin_ssl.issuer.organization", output_type=str, description="Issuer organization for SSL certificate."
    ),
    OutputArgument(name="origin_ssl.not_after", output_type=str, description="Expiration date of the SSL certificate."),
    OutputArgument(name="origin_ssl.not_before", output_type=str, description="Start date of the SSL certificate validity."),
    OutputArgument(
        name="origin_ssl.sans", output_type=list, description="List of Subject Alternative Names (SANs) for the SSL certificate."
    ),
    OutputArgument(name="origin_ssl.sans_count", output_type=int, description="Count of SANs for the SSL certificate."),
    OutputArgument(name="origin_ssl.serial_number", output_type=str, description="Serial number of the SSL certificate."),
    OutputArgument(name="origin_ssl.sigalg", output_type=str, description="Signature algorithm used for the SSL certificate."),
    OutputArgument(
        name="origin_ssl.subject.common_name", output_type=str, description="Subject common name for the SSL certificate."
    ),
    OutputArgument(name="origin_ssl.subject_key_id", output_type=str, description="Subject Key Identifier for SSL certificate."),
    OutputArgument(name="origin_ssl.valid", output_type=bool, description="Indicates if the SSL certificate is valid."),
    OutputArgument(name="origin_ssl.wildcard", output_type=bool, description="Indicates if the SSL certificate is a wildcard."),
    OutputArgument(name="origin_subdomain", output_type=str, description="Subdomain of the origin."),
    OutputArgument(name="origin_tld", output_type=str, description="Top-level domain of the origin."),
    OutputArgument(name="origin_url", output_type=str, description="Complete URL of the origin."),
    OutputArgument(name="path", output_type=str, description="Path for the URL."),
    OutputArgument(name="port", output_type=int, description="Port for the URL."),
    OutputArgument(name="proxy_enabled", output_type=bool, description="Indicates if the proxy is enabled."),
    OutputArgument(name="redirect", output_type=bool, description="Indicates if a redirect occurs."),
    OutputArgument(name="redirect_count", output_type=int, description="Count of redirects."),
    OutputArgument(name="redirect_list", output_type=list, description="List of redirect URLs."),
    OutputArgument(name="resolves_to", output_type=list, description="List of IPs the domain resolves to."),
    OutputArgument(name="response", output_type=int, description="HTTP response code."),
    OutputArgument(name="scheme", output_type=str, description="URL scheme (e.g., https)."),
    OutputArgument(name="screenshot", output_type=str, description="URL for the domain screenshot."),
    OutputArgument(name="ssl.CHV", output_type=str, description="SSL Certificate Chain Value (CHV)."),
    OutputArgument(name="ssl.SHA1", output_type=str, description="SHA1 hash of the SSL certificate."),
    OutputArgument(name="ssl.SHA256", output_type=str, description="SHA256 hash of the SSL certificate."),
    OutputArgument(name="ssl.authority_key_id", output_type=str, description="Authority Key Identifier for SSL certificate."),
    OutputArgument(name="ssl.expired", output_type=bool, description="Indicates if the SSL certificate is expired."),
    OutputArgument(name="ssl.issuer.common_name", output_type=str, description="Issuer common name for SSL certificate."),
    OutputArgument(name="ssl.issuer.country", output_type=str, description="Issuer country for SSL certificate."),
    OutputArgument(name="ssl.issuer.organization", output_type=str, description="Issuer organization for SSL certificate."),
    OutputArgument(name="ssl.not_after", output_type=str, description="Expiration date of the SSL certificate."),
    OutputArgument(name="ssl.not_before", output_type=str, description="Start date of the SSL certificate validity."),
    OutputArgument(
        name="ssl.sans", output_type=list, description="List of Subject Alternative Names (SANs) for the SSL certificate."
    ),
    OutputArgument(name="ssl.sans_count", output_type=int, description="Count of SANs for the SSL certificate."),
    OutputArgument(name="ssl.serial_number", output_type=str, description="Serial number of the SSL certificate."),
    OutputArgument(name="ssl.sigalg", output_type=str, description="Signature algorithm used for the SSL certificate."),
    OutputArgument(name="ssl.subject.common_name", output_type=str, description="Subject common name for the SSL certificate."),
    OutputArgument(name="ssl.subject_key_id", output_type=str, description="Subject Key Identifier for SSL certificate."),
    OutputArgument(name="ssl.valid", output_type=bool, description="Indicates if the SSL certificate is valid."),
    OutputArgument(name="ssl.wildcard", output_type=bool, description="Indicates if the SSL certificate is a wildcard."),
    OutputArgument(name="body_analysis.SHV", output_type=str, description="Unique identifier for body analysis."),
    OutputArgument(name="body_analysis.body_sha256", output_type=str, description="SHA-256 hash of the body content."),
    OutputArgument(name="body_analysis.google-GA4", output_type=list, description="List of Google GA4 tracking IDs."),
    OutputArgument(
        name="body_analysis.google-UA", output_type=list, description="List of Google Universal Analytics tracking IDs."
    ),
    OutputArgument(name="body_analysis.google-adstag", output_type=list, description="List of Google Adstag tracking IDs."),
    OutputArgument(name="body_analysis.js_sha256", output_type=list, description="List of SHA-256 hashes of JavaScript files."),
    OutputArgument(
        name="body_analysis.js_ssdeep", output_type=list, description="List of ssdeep fuzzy hashes of JavaScript files."
    ),
]
FUTURE_ATTACK_INDICATOR_OUTPUTS = [
    OutputArgument(name="source_uuids", output_type=str, description="Unique identifier for the feed."),
    OutputArgument(name="page_no", output_type=int, description="Current page number for pagination."),
    OutputArgument(name="page_size", output_type=int, description="Number of items to be retrieved per page."),
    OutputArgument(
        name="indicators.total_ioc",
        output_type=int,
        description="Total number of Indicators of Compromise (IOCs) associated with the indicator.",
    ),
    OutputArgument(
        name="indicators.total", output_type=int, description="Total occurrences of the indicator across all sources."
    ),
    OutputArgument(
        name="indicators.total_source_score",
        output_type=int,
        description="Cumulative score assigned to the indicator by all sources.",
    ),
    OutputArgument(
        name="indicators.name", output_type=str, description="Name associated with the indicator, such as a domain name."
    ),
    OutputArgument(
        name="indicators.total_custom", output_type=int, description="Total number of custom indicators for the specific entry."
    ),
    OutputArgument(name="indicators.source_name", output_type=str, description="Name of the source providing the indicator."),
    OutputArgument(
        name="indicators.first_seen_on", output_type=str, description="Date and time when the indicator was first observed."
    ),
    OutputArgument(
        name="indicators.last_seen_on", output_type=str, description="Date and time when the indicator was last observed."
    ),
    OutputArgument(name="indicators.type", output_type=str, description="Type of the indicator (e.g., domain, IP address, URL)."),
    OutputArgument(name="indicators.uuid", output_type=str, description="Unique identifier assigned to the indicator."),
    OutputArgument(
        name="indicators.ioc_template",
        output_type=str,
        description="Template type describing the indicator (e.g., domain template).",
    ),
    OutputArgument(
        name="indicators.ioc_uuid", output_type=str, description="Unique identifier for the IOC related to the indicator."
    ),
    OutputArgument(
        name="indicators.source_vendor_name",
        output_type=str,
        description="Name of the vendor providing the indicator source (e.g., Silent Push).",
    ),
    OutputArgument(
        name="indicators.source_uuid", output_type=str, description="Unique identifier for the source of the indicator."
    ),
    OutputArgument(
        name="indicators.total_ioc",
        output_type=int,
        description="Total count of Indicators of Compromise associated with the indicator.",
    ),
    OutputArgument(name="indicators.collected_tags", output_type=list, description="Tags associated with the indicator."),
    OutputArgument(
        name="indicators.listing_score",
        output_type=int,
        description="Score assigned by the source indicating the severity or importance of the indicator.",
    ),
    OutputArgument(
        name="indicators.sp_risk_score",
        output_type=int,
        description="Risk score calculated by the source for the indicator, reflecting its potential threat level.",
    ),
    OutputArgument(
        name="indicators.ip_is_tor_exit_node",
        output_type=bool,
        description="Indicates whether the IP address is a known TOR exit node.",
    ),
    OutputArgument(
        name="indicators.ip_is_dsl_dynamic", output_type=bool, description="Indicates whether the IP address is a DSL dynamic IP."
    ),
    OutputArgument(
        name="indicators.ip_reputation_score",
        output_type=int,
        description="Reputation score assigned to the IP address based on its history and activities.",
    ),
    OutputArgument(
        name="indicators.known_sinkhole_ip",
        output_type=str,
        description="Indicates if the IP address is associated with a known sinkhole.",
    ),
    OutputArgument(
        name="indicators.known_benign",
        output_type=int,
        description="Indicates whether the indicator is known to be benign or harmless.",
    ),
    OutputArgument(
        name="indicators.asn_rank_score", output_type=int, description="Score indicating the reputation rank of the ASN."
    ),
    OutputArgument(
        name="indicators.asn_reputation_score",
        output_type=int,
        description="Reputation score assigned to the ASN based on its activities.",
    ),
    OutputArgument(
        name="indicators.ip_is_dsl_dynamic_score",
        output_type=int,
        description="Score indicating the likelihood of the IP being a DSL dynamic IP.",
    ),
    OutputArgument(
        name="indicators.subnet_reputation_score",
        output_type=int,
        description="Reputation score assigned to a subnet based on its history and activities.",
    ),
    OutputArgument(
        name="indicators.asn_takedown_reputation_score",
        output_type=int,
        description="Reputation score of the ASN considering takedown activities or abuse reports.",
    ),
    OutputArgument(
        name="indicators.asn", output_type=int, description="Autonomous System Number (ASN) associated with the indicator."
    ),
    OutputArgument(
        name="indicators.density",
        output_type=int,
        description="Indicator density score based on traffic or other relevant factors.",
    ),
    OutputArgument(
        name="indicators.asn_rank", output_type=int, description="Rank of the ASN indicating its reputation or trustworthiness."
    ),
    OutputArgument(
        name="indicators.malscore",
        output_type=int,
        description="Maliciousness score assigned to the indicator based on threat analysis.",
    ),
    OutputArgument(name="indicators.asn_reputation", output_type=int, description="Reputation score associated with the ASN."),
    OutputArgument(
        name="indicators.subnet_reputation", output_type=int, description="Reputation score associated with the subnet."
    ),
    OutputArgument(name="indicators.asn_allocation_age", output_type=int, description="Age of the ASN allocation in days."),
    OutputArgument(name="indicators.subnet_allocation_age", output_type=int, description="Age of the subnet allocation in days."),
    OutputArgument(
        name="indicators.asn_takedown_reputation",
        output_type=int,
        description="Reputation score of the ASN considering takedown reports or abuse.",
    ),
    OutputArgument(name="indicators.ipv4", output_type=str, description="IPv4 address associated with the indicator."),
    OutputArgument(
        name="indicators.asname", output_type=str, description="Autonomous System Name (ASName) associated with the ASN."
    ),
    OutputArgument(
        name="indicators.ip_ptr", output_type=str, description="PTR (reverse DNS) record associated with the IP address."
    ),
    OutputArgument(name="indicators.subnet", output_type=str, description="Subnet associated with the indicator."),
    OutputArgument(
        name="indicators.country_code", output_type=int, description="Country code associated with the indicator (e.g., US, CA)."
    ),
    OutputArgument(
        name="indicators.continent_code",
        output_type=int,
        description="Continent code associated with the indicator (e.g., NA, EU).",
    ),
    OutputArgument(
        name="indicators.it_exists", output_type=bool, description="Indicates if the indicator currently exists in the dataset."
    ),
    OutputArgument(name="indicators.is_new", output_type=bool, description="Indicates if the indicator is newly detected."),
    OutputArgument(
        name="indicators.is_alexa_top10k",
        output_type=bool,
        description="Indicates if the domain is part of the Alexa Top 10K list.",
    ),
    OutputArgument(
        name="indicators.is_dynamic_domain", output_type=bool, description="Indicates if the domain is classified as dynamic."
    ),
    OutputArgument(
        name="indicators.is_url_shortener",
        output_type=bool,
        description="Indicates if the URL is associated with a URL shortener service.",
    ),
    OutputArgument(name="indicators.is_parked", output_type=bool, description="Indicates if the domain is a parked domain."),
    OutputArgument(
        name="indicators.is_expired", output_type=bool, description="Indicates if the domain registration has expired."
    ),
    OutputArgument(
        name="indicators.is_sinkholed",
        output_type=bool,
        description="Indicates if the domain is associated with a sinkhole operation.",
    ),
    OutputArgument(
        name="indicators.ns_entropy_score",
        output_type=int,
        description="Entropy score of the nameserver, indicating randomness or irregularity.",
    ),
    OutputArgument(
        name="indicators.age_score",
        output_type=int,
        description="Score indicating the age of the domain, with higher scores for older domains.",
    ),
    OutputArgument(
        name="indicators.is_new_score",
        output_type=bool,
        description="Score indicating the likelihood of the domain being newly registered.",
    ),
    OutputArgument(
        name="indicators.ns_avg_ttl_score", output_type=int, description="Score representing the average TTL of the nameservers."
    ),
    OutputArgument(
        name="indicators.ns_reputation_max", output_type=int, description="Maximum reputation score of the nameservers."
    ),
    OutputArgument(
        name="indicators.ns_reputation_score", output_type=int, description="Overall reputation score of the nameservers."
    ),
    OutputArgument(
        name="indicators.avg_probability_score",
        output_type=int,
        description="Average probability score indicating the likelihood of malicious activity.",
    ),
    OutputArgument(
        name="indicators.alexa_top10k_score",
        output_type=int,
        description="Score indicating the rank within the Alexa Top 10K list.",
    ),
    OutputArgument(
        name="indicators.url_shortener_score",
        output_type=int,
        description="Score indicating the likelihood of the URL being a URL shortener.",
    ),
    OutputArgument(
        name="indicators.dynamic_domain_score",
        output_type=int,
        description="Score indicating the likelihood of the domain being dynamic.",
    ),
    OutputArgument(
        name="indicators.ns_entropy",
        output_type=int,
        description="Entropy value of the nameserver, indicating randomness or irregularity.",
    ),
    OutputArgument(name="indicators.age", output_type=int, description="Age of the domain in days."),
    OutputArgument(
        name="indicators.whois_age", output_type=int, description="Age of the domain based on the WHOIS creation date."
    ),
    OutputArgument(
        name="indicators.alexa_rank", output_type=int, description="Alexa rank of the domain, indicating its popularity."
    ),
    OutputArgument(
        name="indicators.asn_diversity",
        output_type=int,
        description="Diversity score of the ASN, indicating the variety of ASNs associated with the indicator.",
    ),
    OutputArgument(
        name="indicators.ip_diversity_all",
        output_type=int,
        description="Count of all unique IP addresses associated with the indicator.",
    ),
    OutputArgument(
        name="indicators.ip_diversity_groups",
        output_type=int,
        description="Count of unique IP address groups associated with the indicator.",
    ),
    OutputArgument(
        name="indicators.avg_probability",
        output_type=float,
        description="Average probability indicating the likelihood of malicious activity.",
    ),
    OutputArgument(
        name="indicators.whois_created_date", output_type=str, description="Creation date of the domain from WHOIS records."
    ),
    OutputArgument(name="indicators.domain", output_type=str, description="Domain name associated with the indicator."),
    OutputArgument(
        name="indicators.subdomain", output_type=str, description="Subdomain associated with the indicator, if applicable."
    ),
    OutputArgument(name="indicators.host", output_type=str, description="Host associated with the indicator."),
    OutputArgument(
        name="indicators.nameservers_tags",
        output_type=str,
        description="Tags related to the nameservers associated with the indicator.",
    ),
    OutputArgument(
        name="indicators.source_false_positive_ratio",
        output_type=int,
        description="Ratio of false positives reported by the source.",
    ),
    OutputArgument(
        name="indicators.source_true_positive_ratio",
        output_type=int,
        description="Ratio of true positives reported by the source.",
    ),
    OutputArgument(
        name="indicators.source_last_updated_score",
        output_type=int,
        description="Score indicating the last update time of the source.",
    ),
    OutputArgument(
        name="indicators.source_frequency_score",
        output_type=int,
        description="Score representing the frequency of updates from the source.",
    ),
    OutputArgument(
        name="indicators.source_accuracy_score",
        output_type=int,
        description="Score indicating the accuracy of the source reporting.",
    ),
    OutputArgument(
        name="indicators.source_geographic_spread_score",
        output_type=int,
        description="Score indicating the geographic spread of the indicator.",
    ),
    OutputArgument(
        name="indicators.source_custom_score",
        output_type=int,
        description="Custom score provided by the source for the indicator.",
    ),
    OutputArgument(
        name="indicators.source_score", output_type=int, description="Overall score assigned by the source to the indicator."
    ),
    OutputArgument(
        name="indicators.source_frequency",
        output_type=int,
        description="Frequency of the indicator appearance in the source data.",
    ),
    OutputArgument(
        name="indicators.source_geographic_spread_explain",
        output_type=dict,
        description="Explanation of the geographic spread of the indicator as provided by the source.",
    ),
]
SCREENSHOT_URL_OUTPUTS = [
    OutputArgument(name="file_id", output_type=str, description="Unique identifier for the generated screenshot file."),
    OutputArgument(name="file_name", output_type=str, description="Name of the screenshot file."),
    OutputArgument(name="screenshot_url", output_type=str, description="URL to access the generated screenshot."),
    OutputArgument(name="status", output_type=str, description="Status of the screenshot generation process."),
    OutputArgument(name="status_code", output_type=int, description="HTTP status code of the response."),
    OutputArgument(name="url", output_type=str, description="The URL that was used to generate the screenshot."),
]


metadata_collector = YMLMetadataCollector(
    integration_name="SilentPush",
    description=(
        "The Silent Push Platform uses first-party data and a proprietary scanning engine to enrich global DNS data with risk "
        "and reputation scoring, giving security teams the ability to join the dots across the entire IPv4 and IPv6 range, "
        "and identify adversary infrastructure before an attack is launched. The content pack integrates with the Silent Push "
        "system to gain insights into domain/IP information, reputations, enrichment, and infratag-related details. "
        "It also provides functionality to live-scan URLs and take screenshots of them. Additionally, "
        "it allows fetching future attack feeds from the Silent Push system."
    ),
    display="SilentPush",
    category="Data Enrichment & Threat Intelligence",
    docker_image="demisto/python3:3.11.10.116949",
    is_fetch=False,
    long_running=False,
    long_running_port=False,
    is_runonce=False,
    integration_subtype="python3",
    integration_type="python",
    fromversion="5.0.0",
    conf=[
        ConfKey(name="url", display="Base URL", required=True, default_value="https://api.silentpush.com"),
        ConfKey(
            name="credentials",
            display="API Key",
            required=False,
            key_type=ParameterTypes.AUTH,
        ),
        ConfKey(name="insecure", display="Trust any certificate (not secure)", required=False, key_type=ParameterTypes.BOOLEAN),
        ConfKey(name="proxy", display="Use system proxy settings", required=False, key_type=ParameterTypes.BOOLEAN),
    ],
)
# end pragma: no cover

""" CLIENT CLASS """


class Client(BaseClient):
    """
    Client class to interact with the SilentPush API.

    This Client implements API calls and does not contain any XSOAR logic.
    It should only perform requests and return data.
    It inherits from BaseClient defined in CommonServerPython.
    Most calls use _http_request() that handles proxy, SSL verification, etc.
    """

    def __init__(self, base_url: str, api_key: str, verify: bool = True, proxy: bool = False):
        """
        Initializes the client with the necessary parameters.
        Args:
            base_url (str): The base URL for the SilentPush API.
            api_key (str): The API key for authentication.
            verify (bool): Flag to determine whether to verify SSL certificates (default True).
            proxy (bool): Flag to determine whether to use a proxy (default False).
        """
        full_base_url = base_url.rstrip("/") + "/api/v1/merge-api/"
        super().__init__(full_base_url, verify, proxy)

        self.base_url = full_base_url
        self.verify = verify
        self.proxies = handle_proxy() if proxy else None  # ✅ Add this line

        self._headers = {"X-API-Key": api_key, "Content-Type": "application/json"}

    def _http_request(  # type: ignore[override]
        self, method: str, url_suffix: str = "", params: dict = None, data: dict = None, url: str = None, **kwargs
    ) -> Any:
        """
        Perform an HTTP request to the SilentPush API.

        Args:
            method (str): The HTTP method to use (e.g., 'GET', 'POST').
            url_suffix (str): The endpoint suffix to append to the base URL.
            params (dict, optional): Query parameters to include in the request.
            data (dict, optional): JSON data to send in the request body.

        Returns:
            Any: Parsed JSON response from the API.

        Raises:
            DemistoException: If the response is not JSON or if the request fails.
        """
        # Properly build the full URL using override if provided
        full_url = url if url else f"{self.base_url.rstrip('/')}/{url_suffix.lstrip('/')}"

        try:
            response = requests.request(
                method=method,
                url=full_url,  # <<< this must be full_url, not something else
                headers=self._headers,
                verify=self.verify,
                params=params,
                json=data,
                proxies=self.proxies,
            )
            response.raise_for_status()
            return response.json()
        except requests.exceptions.RequestException as e:
            raise DemistoException(f"Request error: {str(e)}")

    def get_job_status(self, job_id: str, params: dict) -> dict[str, Any]:
        """
        Retrieve the status of a specific job.

        Args:
            job_id (str): The unique identifier of the job to check.
            params (dict, optional): Optional parameters to include in the request (max_wait, etc.).

        Returns:
            Dict[str, Any]: Job status information.

        Raises:
            ValueError: If max_wait is invalid.
        """
        url_suffix = f"{JOB_STATUS}/{job_id}"
        max_wait = arg_to_number(params.get("max_wait", 20))  # type ignore

        if max_wait is not None and not (0 <= max_wait <= 25):
            raise ValueError("max_wait must be an integer between 0 and 25")

        return self._http_request(method="GET", url_suffix=url_suffix, params=params)

    def get_nameserver_reputation(self, nameserver: str, explain: bool = False, limit: int = None):
        """
        Retrieve historical reputation data for the specified nameserver.

        Args:
            nameserver (str): The nameserver for which the reputation data is to be fetched.
            explain (bool): Whether to include detailed calculation explanations.
            limit (int): Maximum number of reputation entries to return.

        Returns:
            list: A list of reputation entries (each being a dict) for the given nameserver.
        """
        url_suffix = f"{NAMESERVER_REPUTATION}/{nameserver}"

        params = {"explain": int(bool(explain)), "limit": limit}

        remove_nulls_from_dictionary(params)

        response = self._http_request(method="GET", url_suffix=url_suffix, params=params)

        if isinstance(response, str):
            try:
                response = json.loads(response)
            except Exception as e:
                raise ValueError(f"Unable to parse JSON from response: {e}")

        return response.get("response", {}).get("ns_server_reputation_history", [])

    def get_subnet_reputation(self, subnet: str, explain: bool = False, limit: int | None = None) -> dict[str, Any]:
        """
        Retrieve reputation history for a specific subnet.

        Args:
            subnet (str): The subnet to query.
            explain (bool, optional): Whether to include detailed explanations. Defaults to False.
            limit (int, optional): Maximum number of results to return. Defaults to None.

        Returns:
            Dict[str, Any]: Subnet reputation history information.
        """
        url_suffix = f"{SUBNET_REPUTATION}/{subnet}"

        params = {"explain": str(explain).lower() if explain else None, "limit": limit}
        remove_nulls_from_dictionary(params)

        return self._http_request(method="GET", url_suffix=url_suffix, params=params)

    def get_asns_for_domain(self, domain: str) -> dict[str, Any]:
        """
        Retrieve Autonomous System Numbers (ASNs) associated with the specified domain.

        Args:
            domain (str): The domain to retrieve ASNs for.

        Returns:
            Dict[str, Any]: A dictionary containing the ASN information for the domain.
        """
        url_suffix = f"{ASNS_DOMAIN}/{domain}"

        # Send the request and return the response directly
        return self._http_request(method="GET", url_suffix=url_suffix)

    def density_lookup(self, qtype: str, query: str, **kwargs) -> dict[str, Any]:
        """
        Perform a density lookup based on various query types and optional parameters.

        Args:
            qtype (str): Query type to perform the lookup. Options include: nssrv, mxsrv, nshash, mxhash, ipv4, ipv6, asn, chv.
            query (str): The value to look up.
            **kwargs: Optional parameters (e.g., filters) for scoping the lookup.

        Returns:
            Dict[str, Any]: The results of the density lookup, containing relevant information based on the query.
        """
        url_suffix = f"{DENSITY_LOOKUP}/{qtype}/{query}"

        params = kwargs
        remove_nulls_from_dictionary(params)

        return self._http_request(method="GET", url_suffix=url_suffix, params=params)

    def search_domains(
        self,
        query: str | None = None,
        start_date: str | None = None,
        end_date: str | None = None,
        risk_score_min: int | None = None,
        risk_score_max: int | None = None,
        limit: int | None = 100,
        domain_regex: str | None = None,
        name_server: str | None = None,
        asnum: int | None = None,
        asname: str | None = None,
        min_ip_diversity: int | None = None,
        registrar: str | None = None,
        min_asn_diversity: int | None = None,
        certificate_issuer: str | None = None,
        whois_date_after: str | None = None,
        skip: int | None = None,
    ) -> dict:
        """
        Search for domains based on various filtering criteria.

        Args:
            query (str): Domain search query.
            start_date (str, optional): Start date for domain search (YYYY-MM-DD).
            end_date (str, optional): End date for domain search (YYYY-MM-DD).
            risk_score_min (int, optional): Minimum risk score filter.
            risk_score_max (int, optional): Maximum risk score filter.
            limit (int): Maximum number of results to return (defaults to 100).
            domain_regex (str, optional): Regular expression to filter domains.
            name_server (str, optional): Name server filter.
            asnum (int, optional): Autonomous System Number (ASN) filter.
            asname (str, optional): ASN Name filter.
            min_ip_diversity (int, optional): Minimum IP diversity filter.
            registrar (str, optional): Domain registrar filter.
            min_asn_diversity (int, optional): Minimum ASN diversity filter.
            certificate_issuer (str, optional): Filter domains by certificate issuer.
            whois_date_after (str, optional): Filter domains based on WHOIS date (YYYY-MM-DD).
            skip (int, optional): Number of results to skip.

        Returns:
            dict: Search results matching the specified criteria.
        """
        url_suffix = SEARCH_DOMAIN

        # Prepare parameters and filter out None values using remove_nulls_from_dictionary function
        params = {
            "domain": query,
            "start_date": start_date,
            "end_date": end_date,
            "risk_score_min": risk_score_min,
            "risk_score_max": risk_score_max,
            "limit": limit,
            "domain_regex": domain_regex,
            "name_server": name_server,
            "asnum": asnum,
            "asname": asname,
            "min_ip_diversity": min_ip_diversity,
            "registrar": registrar,
            "asn_diversity_min": min_asn_diversity,
            "cert_issuer": certificate_issuer,
            "whois_date_after": whois_date_after,
            "skip": skip,
        }
        remove_nulls_from_dictionary(params)

        # Make the request with the filtered parameters
        return self._http_request("GET", url_suffix, params=params)

    def list_domain_infratags(
        self,
        domains: list,
        cluster: bool = False,
        mode: str = "live",
        match: str = "self",
        as_of: str | None = None,
        origin_uid: str | None = None,
    ) -> dict:
        """
        Retrieve infrastructure tags for specified domains, supporting both GET and POST methods.

        Args:
            domains (list): List of domains to fetch infrastructure tags for.
            cluster (bool): Whether to include cluster information (default: False).
            mode (str): Tag retrieval mode (default: 'live').
            match (str): Matching criteria (default: 'self').
            as_of (Optional[str]): Specific timestamp for tag retrieval.
            origin_uid (Optional[str]): Unique identifier for the API user.

        Returns:
            dict: API response containing infratags and optional tag clusters.
        """
        url_suffix = DOMAIN_INFRATAGS

        payload = {
            "domains": domains,
            "mode": mode,
            "match": match,
            "clusters": int(cluster),
            "as_of": as_of,
            "origin_uid": origin_uid,
        }
        remove_nulls_from_dictionary(payload)

        return self._http_request(method="POST", url_suffix=url_suffix, data=payload)

    def fetch_bulk_domain_info(self, domains: list[str]) -> dict[str, Any]:
        """Fetch basic domain information for a list of domains."""
        response = self._http_request(method="POST", url_suffix=DOMAIN_INFO, data={"domains": domains})
        domain_info_list = response.get("response", {}).get("domaininfo", [])
        return {item["domain"]: item for item in domain_info_list}

    def fetch_risk_scores(self, domains: list[str]) -> dict[str, Any]:
        """Fetch risk scores for a list of domains."""
        response = self._http_request(method="POST", url_suffix=RISK_SCORE, data={"domains": domains})
        risk_score_list = response.get("response", [])
        return {item["domain"]: item for item in risk_score_list}

    def fetch_whois_info(self, domain: str) -> dict[str, Any]:
        """Fetch WHOIS information for a single domain."""
        try:
            response = self._http_request(method="GET", url_suffix=f"{WHOIS}/{domain}")
            whois_data = response.get("response", {}).get("whois", [{}])[0]

            return {
                "Registrant Name": whois_data.get("name", "N/A"),
                "Registrant Organization": whois_data.get("org", "N/A"),
                "Registrant Address": ", ".join(whois_data.get("address", []))
                if isinstance(whois_data.get("address"), list)
                else whois_data.get("address", "N/A"),
                "Registrant City": whois_data.get("city", "N/A"),
                "Registrant State": whois_data.get("state", "N/A"),
                "Registrant Country": whois_data.get("country", "N/A"),
                "Registrant Zipcode": whois_data.get("zipcode", "N/A"),
                "Creation Date": whois_data.get("created", "N/A"),
                "Updated Date": whois_data.get("updated", "N/A"),
                "Expiration Date": whois_data.get("expires", "N/A"),
                "Registrar": whois_data.get("registrar", "N/A"),
                "WHOIS Server": whois_data.get("whois_server", "N/A"),
                "Nameservers": ", ".join(whois_data.get("nameservers", [])),
                "Emails": ", ".join(whois_data.get("emails", [])),
            }
        except Exception as e:
            return {"error": str(e)}

    def list_domain_information(
        self, domains: list[str], fetch_risk_score: bool | None = False, fetch_whois_info: bool | None = False
    ) -> dict[str, Any]:
        """
        Retrieve domain information along with optional risk scores and WHOIS data.

        Args:
            domains (List[str]): List of domains to get information for.
            fetch_risk_score (bool, optional): Whether to fetch risk scores. Defaults to False.
            fetch_whois_info (bool, optional): Whether to fetch WHOIS information. Defaults to False.

        Returns:
            Dict[str, Any]: Dictionary containing domain information with optional risk scores and WHOIS data.

        Raises:
            ValueError: If more than 100 domains are provided.
        """
        if len(domains) > 100:
            raise ValueError("Maximum of 100 domains can be submitted in a single request.")

        domain_info_dict = self.fetch_bulk_domain_info(domains)

        risk_score_dict = self.fetch_risk_scores(domains) if fetch_risk_score else {}

        whois_info_dict = {domain: self.fetch_whois_info(domain) for domain in domains} if fetch_whois_info else {}

        results = []
        for domain in domains:
            domain_info = {
                "domain": domain,
                **domain_info_dict.get(domain, {}),
            }

            if fetch_risk_score:
                risk_data = risk_score_dict.get(domain, {})
                domain_info.update(
                    {
                        "risk_score": risk_data.get("sp_risk_score", "N/A"),
                        "risk_score_explanation": risk_data.get("sp_risk_score_explain", "N/A"),
                    }
                )

            if fetch_whois_info:
                domain_info["whois_info"] = whois_info_dict.get(domain, {})  # type: ignore

            results.append(domain_info)

        return {"domains": results}

    def get_domain_certificates(self, domain: str, **kwargs) -> dict[str, Any]:
        """
        Retrieve SSL certificate details associated with a given domain.

        Args:
            domain (str): The domain for which SSL certificate details are retrieved.
            **kwargs: Optional query parameters for filtering the results.

        Returns:
            Dict[str, Any]: SSL certificate details for the specified domain.
        """
        url_suffix = f"{DOMAIN_CERTIFICATE}/{domain}"
        params = kwargs
        remove_nulls_from_dictionary(params)

        return self._http_request(method="GET", url_suffix=url_suffix, params=params)

    def parse_subject(self, subject: Any) -> dict[str, Any]:
        """
        Parse the subject of a certificate or domain record.

        Args:
            subject (Any): The subject to parse, which can be a dictionary, string, or other type.

        Returns:
            Dict[str, Any]: A dictionary representation of the subject,
            with a fallback to {'CN': subject} or {'CN': 'N/A'} if parsing fails.
        """
        if isinstance(subject, dict):
            return subject
        if isinstance(subject, str):
            parsed_subject = json.loads(subject.replace("'", '"')) if subject else {"CN": "N/A"}
            return parsed_subject if isinstance(parsed_subject, dict) else {"CN": subject}
        return {"CN": "N/A"}

    def validate_ip_address(self, ip: str, allow_ipv6: bool = True) -> bool:
        """
        Validate an IP address.

        Args:
            self: The instance of the class.
            ip (str): IP address to validate.
            allow_ipv6 (bool, optional): Whether to allow IPv6 addresses. Defaults to True.

        Returns:
            bool: True if valid IP address, False otherwise.
        """
        try:
            ip = ip.strip()
            ip_obj = ipaddress.ip_address(ip)

            return not (not allow_ipv6 and ip_obj.version == 6)
        except ValueError:
            return False

    def get_enrichment_data(
        self, resource: str, value: str, explain: bool | None = False, scan_data: bool | None = False
    ) -> dict:
        """
        Retrieve enrichment data for a specific resource.

        Args:
            resource (str): Type of resource (e.g., 'ip', 'domain').
            value (str): The specific value to enrich.
            explain (bool, optional): Whether to include detailed explanations. Defaults to False.
            scan_data (bool, optional): Whether to include scan data. Defaults to False.

        Returns:
            dict: Enrichment data for the specified resource.
        """
        endpoint = f"{ENRICHMENT}/{resource}/{value}"

        query_params = {"explain": int(explain) if explain else 0, "scan_data": int(scan_data) if scan_data else 0}
        response = self._http_request(method="GET", url_suffix=endpoint, params=query_params)
        # Handle the response based on resource type
        if resource in ["ip", "ipv4", "ipv6"]:
            ip2asn_data = response.get("response", {}).get("ip2asn", [])
            return ip2asn_data[0] if isinstance(ip2asn_data, list) and ip2asn_data else {}
        return response.get("response", {})

    def validate_ips(self, ips: list[str]) -> None:
        """Validates the number of IPs in the list."""
        if len(ips) > 100:
            raise DemistoException("Maximum of 100 IPs can be submitted in a single request.")

    def list_ip_information(self, ips: list[str], resource: str) -> dict:
        """
        Retrieve information for multiple IP addresses.

        Args:
            ips (List[str]): List of IPv4 or IPv6 addresses to fetch information for.
            resource (str): The resource type ('ipv4' or 'ipv6').

        Returns:
            Dict: API response containing IP information.
        """
        self.validate_ips(ips)

        ip_data = {"ips": ips}
        url_suffix = f"{LIST_IP}/{resource}"

        return self._http_request("POST", url_suffix, data=ip_data)

    def get_asn_reputation(self, asn: int, limit: int | None = None, explain: bool = False) -> dict[str, Any]:
        """
        Retrieve reputation history for a specific Autonomous System Number (ASN).

        Args:
            asn (int): The Autonomous System Number to query.
            limit (int, optional): Maximum number of results to return. Defaults to None.
            explain (bool, optional): Whether to include explanation for reputation score. Defaults to False.

        Returns:
            Dict[str, Any]: ASN reputation history information.
        """
        params = {"explain": int(bool(explain)), "limit": limit}

        return self._http_request(method="GET", url_suffix=f"{ASN_REPUTATION}/{asn}", params=params)

    def get_asn_takedown_reputation(self, asn: str, explain: int = 0, limit: int = None) -> dict[str, Any]:
        """
        Retrieve takedown reputation for a specific Autonomous System Number (ASN).

        Args:
            asn (str): The ASN number to query.
            limit (Optional[int]): Maximum results to return (default is None).
            explain (bool): Whether to include an explanation for the reputation score (default is False).

        Returns:
            Dict[str, Any]: Takedown reputation information for the specified ASN.
                            Returns an empty dictionary if no takedown reputation is found.

        Raises:
            ValueError: If ASN is not provided.
            DemistoException: If the API call fails.
        """
        if not asn:
            raise ValueError("ASN is required.")

        url_suffix = f"{ASN_TAKEDOWN_REPUTATION}/{asn}"
        query_params = assign_params(explain=int(bool(explain)), limit=limit)

        raw_response = self._http_request(method="GET", url_suffix=url_suffix, params=query_params)
        return raw_response.get("response", {})

    def get_ipv4_reputation(self, ipv4: str, explain: bool = True, limit: int = None) -> dict:
        """
        Retrieve historical reputation data for the specified IPv4 address.

        Args:
            ipv4 (str): The IPv4 address to check.
            explain (bool): Whether to include explanation details.
            limit (int): Maximum number of history entries to return.

        Returns:
            dict: Dictionary containing 'ip_reputation_history' key with list of entries.
        """
        url_suffix = f"{IPV4_REPUTATION}/{ipv4}"

        params = {"explain": int(bool(explain)), "limit": limit}

        remove_nulls_from_dictionary(params)

        response = self._http_request(
            method="GET",
            url_suffix=url_suffix,
            params=params,
            headers={"Accept": "application/json", "Content-Type": "application/json"},
        )

        if isinstance(response, str):
            try:
                response = json.loads(response)
            except Exception as e:
                raise ValueError(f"Unable to parse JSON from response: {e}")

        data = response.get("response", {}).get("ip_reputation_history", [])

        if isinstance(data, dict) and "error" in data:
            if explain:
                return self.get_ipv4_reputation(ipv4, explain=False, limit=limit)
            raise ValueError(f"API Error: {data['error']}")

        return {"ip_reputation_history": data if isinstance(data, list) else []}

    def forward_padns_lookup(self, qtype: str, qname: str, **kwargs) -> dict[str, Any]:
        """
        Perform a forward PADNS lookup using various filtering parameters.

        Args:
            qtype (str): Type of DNS record.
            qname (str): The DNS record name to lookup.
            **kwargs: Optional parameters for filtering and pagination.

        Returns:
            Dict[str, Any]: PADNS lookup results.
        """
        url_suffix = f"{FORWARD_PADNS}/{qtype}/{qname}"

        params = kwargs
        remove_nulls_from_dictionary(params)

        return self._http_request(method="GET", url_suffix=url_suffix, params=params)

    def reverse_padns_lookup(self, qtype: str, qname: str, **kwargs) -> dict[str, Any]:
        """
        Perform a reverse PADNS lookup using various filtering parameters.

        Args:
            qtype (str): Type of DNS record.
            qname (str): The DNS record name to lookup.
            **kwargs: Optional parameters for filtering and pagination.

        Returns:
            Dict[str, Any]: Reverse PADNS lookup results.
        """
        url_suffix = f"{REVERSE_PADNS}/{qtype}/{qname}"

        return self._http_request(method="GET", url_suffix=url_suffix, params=kwargs)

    def search_scan_data(self, query: str, params: dict) -> dict[str, Any]:
        """
        Search the Silent Push scan data repositories.

        Args:
            query (str): Query in SPQL syntax to scan data (mandatory)
            params (dict): Optional parameters to filter scan data
        Returns:
            Dict[str, Any]: Search results from scan data repositories

        Raises:
            DemistoException: If query is not provided or API call fails
        """
        if not query:
            raise DemistoException("Query parameter is required for search scan data.")

        params = {
            "limit": params.get("limit"),
            "fields": params.get("fields"),
            "sort": params.get("sort"),
            "skip": params.get("skip"),
            "with_metadata": params.get("with_metadata"),
        }
        remove_nulls_from_dictionary(params)
        url_suffix = SEARCH_SCAN

        payload = {"query": query}

        return self._http_request(method="POST", url_suffix=url_suffix, data=payload, params=params)

    def live_url_scan(
        self, url: str, platform: str | None = None, os: str | None = None, browser: str | None = None, region: str | None = None
    ) -> dict[str, Any]:
        """
        Perform a live scan of a URL to get hosting metadata.

        Args:
            url (str): The URL to scan.
            platform (str, optional): Device to perform scan with (Desktop, Mobile, Crawler).
            os (str, optional): OS to perform scan with (Windows, Linux, MacOS, iOS, Android).
            browser (str, optional): Browser to perform scan with (Firefox, Chrome, Edge, Safari).
            region (str, optional): Region from where scan should be performed (US, EU, AS, TOR).

        Returns:
            Dict[str, Any]: The scan results including hosting metadata.
        """
        url_suffix = LIVE_SCAN_URL

        params = {"url": url, "platform": platform, "os": os, "browser": browser, "region": region}
        remove_nulls_from_dictionary(params)

        return self._http_request(method="GET", url_suffix=url_suffix, params=params)

    def get_future_attack_indicators(self, source_uuids: str, page_no: int = 1, page_size: int = 10000) -> dict[str, Any]:
        """
        Retrieve indicators of future attack feed from SilentPush.

        Args:
            source_uuids (str): Feed unique identifier to fetch records for.
            page_no (int, optional): Page number for pagination. Defaults to 1.
            page_size (int, optional): Number of records per page. Defaults to 10000.

        Returns:
            Dict[str, Any]: Response containing future attack indicators.
        """
<<<<<<< HEAD
        params = {"source_uuids": feed_uuid, "page": page_no, "limit": page_size}
=======
        params = {"source_uuids": source_uuids, "page": page_no, "limit": page_size}
>>>>>>> a8060e0a

        query_string = urlencode(params)
        url = self._base_url.replace("/api/v1/merge-api", "") + f"/api/v2/iocs/threat-ranking/?{query_string}"

        return self._http_request(method="GET", url=url)

    def screenshot_url(self, url: str) -> dict[str, Any]:
        """
        Generate a screenshot for a given URL and store it in the vault using GET request.

        Args:
            url (str): The URL to capture a screenshot of

        Returns:
            Dict[str, Any]: Response containing screenshot information and vault details
        """
        endpoint = SCREENSHOT_URL
        params = {"url": url}
        remove_nulls_from_dictionary(params)

        response = self._http_request(method="GET", url_suffix=endpoint, params=params)
        if response.get("error"):
            return {"error": f"Failed to get screenshot: {response['error']}"}

        screenshot_data = response.get("response", {}).get("screenshot", {})
        if not screenshot_data:
            return {"error": "No screenshot data returned from API"}

        screenshot_url = screenshot_data.get("message")
        if not screenshot_url:
            return {"error": "No screenshot URL returned"}

        return {"status_code": screenshot_data.get("response", 200), "screenshot_url": screenshot_url}


""" COMMAND FUNCTIONS """


def test_module(client: Client) -> str:
    """Tests API connectivity and authentication'

    Returning 'ok' indicates that the integration works like it is supposed to.
    Connection to the service is successful.
    Raises exceptions if something goes wrong.

    :type client: ``Client``
    :param client: SilentPush client to use

    :return: 'ok' if test passed, anything else will fail the test.
    :rtype: ``str``
    """

    try:
        resp = client.search_domains("job_id", "max_wait", "result_type")
        if resp.get("status_code") != 200:
            return f"Connection failed :- {resp.get('errors')}"
        return "ok"
    except DemistoException as e:
        if "Forbidden" in str(e) or "Authorization" in str(e):
            return "Authorization Error: make sure API Key is correctly set"
        raise e


@metadata_collector.command(
    command_name="silentpush-get-job-status",
    inputs_list=JOB_STATUS_INPUTS,
    outputs_prefix="SilentPush.JobStatus",
    outputs_list=JOB_STATUS_OUTPUTS,
    description="This command retrieve status of running job or results from completed job.",
)
def get_job_status_command(client: Client, args: dict) -> CommandResults:
    """
    Retrieves the status of a job based on the provided job ID and other optional parameters.

    Args:
        client (Client): The client instance that interacts with the service to fetch job status.
        args (dict): A dictionary of arguments, which should include:
            - 'job_id' (str): The unique identifier of the job for which status is being retrieved.
            - 'max_wait' (Optional[int]): The maximum wait time in seconds (default is None).

    Returns:
        CommandResults: The command results containing:
            - 'outputs_prefix' (str): The prefix for the output context.
            - 'outputs_key_field' (str): The field used as the key in the outputs.
            - 'outputs' (dict): A dictionary with job ID and job status information.
            - 'readable_output' (str): A formatted string that represents the job status in a human-readable format.
            - 'raw_response' (dict): The raw response received from the service.

    Raises:
        DemistoException: If the 'job_id' parameter is missing or if no job status is found for the given job ID.
    """
    job_id = args.get("job_id")

    params = {
        "max_wait": arg_to_number(args.get("max_wait")),
        "status_only": argToBoolean(args.get("status_only", False)),
        "force_metadata_on": argToBoolean(args.get("force_metadata_on", False)),
        "force_metadata_off": argToBoolean(args.get("force_metadata_off", False)),
    }

    if not job_id:
        raise DemistoException("job_id is a required parameter")

    raw_response = client.get_job_status(job_id, params)
    job_status = raw_response.get("response", {})

    if not job_status:
        raise DemistoException(f"No job status found for Job ID: {job_id}")

    readable_output = tableToMarkdown(
        f"Job Status for Job ID: {job_id}", [job_status], headers=list(job_status.keys()), removeNull=True
    )
    return CommandResults(
        outputs_prefix="SilentPush.JobStatus",
        outputs_key_field="job_id",
        outputs=job_status,
        readable_output=readable_output,
        raw_response=raw_response,
    )


@metadata_collector.command(
    command_name="silentpush-get-nameserver-reputation",
    inputs_list=NAMESERVER_REPUTATION_INPUTS,
    outputs_prefix="SilentPush.NameserverReputation",
    outputs_list=NAMESERVER_REPUTATION_OUTPUTS,
    description="This command retrieves historical reputation data for a specified nameserver,"
    "including reputation scores and optional detailed calculation information.",
)
def get_nameserver_reputation_command(client: Client, args: dict) -> CommandResults:
    """
    Command handler for retrieving nameserver reputation.

    Args:
        client (Client): The API client instance.
        args (dict): Command arguments.

    Returns:
        CommandResults: The command results containing nameserver reputation data.
    """
    nameserver = args.get("nameserver")
    explain = argToBoolean(args.get("explain", "false"))
    limit = arg_to_number(args.get("limit"))

    if not nameserver:
        raise ValueError("Nameserver is required.")

    reputation_data = client.get_nameserver_reputation(nameserver, explain, limit)

    if not isinstance(reputation_data, list):
        demisto.error(f"Expected list, got: {type(reputation_data)}")
        reputation_data = []

    for item in reputation_data:
        date_val = item.get("date")
        if isinstance(date_val, int):
            try:
                parsed_date = datetime.strptime(str(date_val), "%Y%m%d").date()
                item["date"] = parsed_date.isoformat()
            except ValueError as e:
                demisto.error(f"Failed to parse date {date_val}: {e}")

    if reputation_data and all(isinstance(item, dict) for item in reputation_data):
        all_headers = set()
        for item in reputation_data:
            all_headers.update(item.keys())

        readable_output = tableToMarkdown(
            f"Nameserver Reputation for {nameserver}", reputation_data, headers=sorted(all_headers), removeNull=True
        )
    else:
        readable_output = f"No valid reputation history found for nameserver: {nameserver}"
        reputation_data = []

    return CommandResults(
        outputs_prefix="SilentPush.NameserverReputation",
        outputs_key_field="ns_server",
        outputs={"nameserver": nameserver, "reputation_data": reputation_data},
        readable_output=readable_output,
        raw_response=reputation_data,
    )


@metadata_collector.command(
    command_name="silentpush-get-subnet-reputation",
    inputs_list=SUBNET_REPUTATION_INPUTS,
    outputs_prefix="SilentPush.SubnetReputation",
    outputs_list=SUBNET_REPUTATION_OUTPUTS,
    description="This command retrieves the reputation history for a specific subnet.",
)
def get_subnet_reputation_command(client: Client, args: dict) -> CommandResults:
    """
    Retrieves the reputation history of a given subnet.

    Args:
        client (Client): The API client instance.
        args (dict): Command arguments containing:
            - subnet (str): The subnet to query.
            - explain (bool, optional): Whether to include an explanation.
            - limit (int, optional): Limit the number of reputation records.

    Returns:
        CommandResults: The command result containing the subnet reputation data.
    """
    subnet = args.get("subnet")
    if not subnet:
        raise DemistoException("Subnet is a required parameter.")

    explain = argToBoolean(args.get("explain", False))
    limit = arg_to_number(args.get("limit"))

    raw_response = client.get_subnet_reputation(subnet, explain, limit)
    subnet_reputation = raw_response.get("response", {}).get("subnet_reputation_history", [])

    readable_output = (
        f"No reputation history found for subnet: {subnet}"
        if not subnet_reputation
        else tableToMarkdown(f"Subnet Reputation for {subnet}", subnet_reputation, removeNull=True)
    )

    return CommandResults(
        outputs_prefix="SilentPush.SubnetReputation",
        outputs_key_field="subnet",
        outputs={"subnet": subnet, "reputation_history": subnet_reputation},
        readable_output=readable_output,
        raw_response=raw_response,
    )


@metadata_collector.command(
    command_name="silentpush-get-asns-for-domain",
    inputs_list=ASNS_DOMAIN_INPUTS,
    outputs_prefix="SilentPush.DomainASNs",
    outputs_list=ASNS_DOMAIN_OUTPUTS,
    description="This command retrieves Autonomous System Numbers (ASNs) associated with a domain.",
)
def get_asns_for_domain_command(client: Client, args: dict) -> CommandResults:
    """
    Retrieves Autonomous System Numbers (ASNs) for the specified domain.

    Args:
        client (Client): The client object used to interact with the service.
        args (dict): Arguments passed to the command, including the domain.

    Returns:
        CommandResults: The results containing ASNs for the domain or an error message.
    """
    domain = args.get("domain")

    if not domain:
        raise DemistoException("Domain is a required parameter.")

    raw_response = client.get_asns_for_domain(domain)
    records = raw_response.get("response", {}).get("records", [])

    if not records or "domain_asns" not in records[0]:
        readable_output = f"No ASNs found for domain: {domain}"
        asns = []
    else:
        domain_asns = records[0]["domain_asns"]
        asns = [{"ASN": asn, "Description": description} for asn, description in domain_asns.items()]

        readable_output = tableToMarkdown(f"ASNs for Domain: {domain}", asns, headers=["ASN", "Description"])

    return CommandResults(
        outputs_prefix="SilentPush.DomainASNs",
        outputs_key_field="domain",
        outputs={"domain": domain, "asns": asns},
        readable_output=readable_output,
        raw_response=raw_response,
    )


@metadata_collector.command(
    command_name="silentpush-density-lookup",
    inputs_list=DENSITY_LOOKUP_INPUTS,
    outputs_prefix="SilentPush.DensityLookup",
    outputs_list=DENSITY_LOOKUP_OUTPUTS,
    description="This command queries granular DNS/IP parameters (e.g., NS servers, MX servers, IPaddresses, ASNs) for density "
    "information.",
)
def density_lookup_command(client: Client, args: dict) -> CommandResults:
    """
    Command function to perform a density lookup on the SilentPush API.

    Args:
        client (Client): SilentPush API client.
        args (dict): Command arguments containing 'qtype' and 'query', and optionally 'scope'.

    Returns:
        CommandResults: Formatted results of the density lookup, including either the density records or an error message.
    """
    qtype = args.get("qtype")
    query = args.get("query")

    if not qtype or not query:
        raise DemistoException("Both 'qtype' and 'query' are required parameters.")

    scope = args.get("scope")

    raw_response = client.density_lookup(qtype=qtype, query=query, scope=scope)

    # Check for API error in the response
    if raw_response.get("error"):
        raise DemistoException(f"API Error: {raw_response.get('error')}")

    records = raw_response.get("response", {}).get("records", [])

    readable_output = (
        f"No density records found for {qtype} {query}"
        if not records
        else tableToMarkdown(f"Density Lookup Results for {qtype} {query}", records, removeNull=True)
    )

    return CommandResults(
        outputs_prefix="SilentPush.$Lookup",
        outputs_key_field="query",
        outputs={"qtype": qtype, "query": query, "records": records},
        readable_output=readable_output,
        raw_response=raw_response,
    )


@metadata_collector.command(
    command_name="silentpush-search-domains",
    inputs_list=SEARCH_DOMAIN_INPUTS,
    outputs_prefix="SilentPush.Domain",
    outputs_list=SEARCH_DOMAIN_OUTPUTS,
    description="This command search for domains with optional filters.",
)
def search_domains_command(client: Client, args: dict) -> CommandResults:
    """
    Command to search for domains based on various filter parameters.

    Args:
        client (Client): The client instance to interact with the external service.
        args (dict): Arguments containing filter parameters for domain search.

    Returns:
        CommandResults: The results of the domain search, including readable output and raw response.
    """
    # Extract arguments
    query = args.get("domain")
    start_date = args.get("start_date")
    end_date = args.get("end_date")
    risk_score_min = arg_to_number(args.get("risk_score_min"))
    risk_score_max = arg_to_number(args.get("risk_score_max"))
    limit = arg_to_number(args.get("limit", 100))
    domain_regex = args.get("domain_regex")
    name_server = args.get("name_server")
    asnum = arg_to_number(args.get("asnum"))
    asname = args.get("asname")
    min_ip_diversity = arg_to_number(args.get("min_ip_diversity"))
    registrar = args.get("registrar")
    min_asn_diversity = arg_to_number(args.get("min_asn_diversity"))
    certificate_issuer = args.get("certificate_issuer")
    whois_date_after = args.get("whois_date_after")
    skip = arg_to_number(args.get("skip"))

    # Call the client method to search domains
    raw_response = client.search_domains(
        query=query,
        start_date=start_date,
        end_date=end_date,
        risk_score_min=risk_score_min,
        risk_score_max=risk_score_max,
        limit=limit,
        domain_regex=domain_regex,
        name_server=name_server,
        asnum=asnum,
        asname=asname,
        min_ip_diversity=min_ip_diversity,
        registrar=registrar,
        min_asn_diversity=min_asn_diversity,
        certificate_issuer=certificate_issuer,
        whois_date_after=whois_date_after,
        skip=skip,
    )

    records = raw_response.get("response", {}).get("records", [])

    if not records:
        return CommandResults(
            readable_output="No domains found.",
            raw_response=raw_response,
            outputs_prefix="SilentPush.Domain",
            outputs_key_field="domain",
            outputs=records,
        )

    readable_output = tableToMarkdown("Domain Search Results", records)

    return CommandResults(
        outputs_prefix="SilentPush.Domain",
        outputs_key_field="domain",
        outputs=records,
        readable_output=readable_output,
        raw_response=raw_response,
    )


def format_tag_clusters(tag_clusters: list) -> str:
    """
    Helper function to format the tag clusters output.

    Args:
        tag_clusters (list): List of domain tag clusters.

    Returns:
        str: Formatted table output for tag clusters.
    """
    if not tag_clusters:
        return "\n\n**No tag cluster data returned by the API.**"

    cluster_details = [{"Cluster Level": key, "Details": value} for cluster in tag_clusters for key, value in cluster.items()]
    return tableToMarkdown("Domain Tag Clusters", cluster_details)


@metadata_collector.command(
    command_name="silentpush-list-domain-infratags",
    inputs_list=DOMAIN_INFRATAGS_INPUTS,
    outputs_prefix="SilentPush.InfraTags",
    outputs_list=DOMAIN_INFRATAGS_OUTPUTS,
    description="This command get infratags for multiple domains with optional clustering.",
)
def list_domain_infratags_command(client: Client, args: dict) -> CommandResults:
    """
    Command function to retrieve domain infratags with optional cluster details.

    Args:
        client (Client): SilentPush API client.
        args (dict): Command arguments.

    Returns:
        CommandResults: Formatted results of the infratags lookup.
    """
    domains = argToList(args.get("domains", ""))
    cluster = argToBoolean(args.get("cluster", False))
    mode = args.get("mode", "live").lower()
    match = args.get("match", "self")
    as_of = args.get("as_of")
    origin_uid = args.get("origin_uid")
    use_get = argToBoolean(args.get("use_get", False))

    if not domains and not use_get:
        raise ValueError('"domains" argument is required when using POST.')

    raw_response = client.list_domain_infratags(domains, cluster, mode=mode, match=match, as_of=as_of, origin_uid=origin_uid)

    response_mode = raw_response.get("response", {}).get("mode", "").lower()
    if response_mode and response_mode != mode:
        raise ValueError(f"Expected mode '{mode}' but got '{response_mode}'")

    infratags = raw_response.get("response", {}).get("infratags", [])
    tag_clusters = raw_response.get("response", {}).get("tag_clusters", [])

    readable_output = tableToMarkdown("Domain Infratags", infratags)

    if cluster:
        readable_output += format_tag_clusters(tag_clusters)

    return CommandResults(
        outputs_prefix="SilentPush.InfraTags",
        outputs_key_field="domain",
        outputs=raw_response,
        readable_output=readable_output,
        raw_response=raw_response,
    )


@metadata_collector.command(
    command_name="silentpush-list-domain-information",
    inputs_list=LIST_DOMAIN_INPUTS,
    outputs_prefix="SilentPush.Domain",
    outputs_list=LIST_DOMAIN_OUTPUTS,
    description="This command get domain information along with Silent Push risk score "
    "and live whois information for multiple domains.",
)
def list_domain_information_command(client: Client, args: dict[str, Any]) -> CommandResults:
    """
    Handle the list-domain-information command execution.

    Args:
        client (Client): The client object for making API calls
        args (Dict[str, Any]): Command arguments

    Returns:
        CommandResults: Results for XSOAR
    """
    domains, fetch_risk_score, fetch_whois_info = parse_arguments(args)
    response = client.list_domain_information(domains, fetch_risk_score, fetch_whois_info)
    markdown = format_domain_information(response, fetch_risk_score, fetch_whois_info)

    return CommandResults(
        outputs_prefix="SilentPush.Domain",
        outputs_key_field="domain",
        outputs=response.get("domains", []),
        readable_output=markdown,
        raw_response=response,
    )


def parse_arguments(args: dict[str, Any]) -> tuple[list[str], bool, bool]:
    """
    Parse and validate command arguments.

    Args:
        args (Dict[str, Any]): Command arguments

    Returns:
        Tuple[List[str], bool, bool]: Parsed domains, risk score flag, and WHOIS flag
    """
    domains_arg = args.get("domains", "")
    if not domains_arg:
        raise DemistoException("No domains provided")

    domains = argToList(domains_arg)
    fetch_risk_score = argToBoolean(args.get("fetch_risk_score", False))
    fetch_whois_info = argToBoolean(args.get("fetch_whois_info", False))

    return domains, fetch_risk_score, fetch_whois_info


def format_domain_information(response: dict[str, Any], fetch_risk_score: bool, fetch_whois_info: bool) -> str:
    """
    Format the response data into markdown format.

    Args:
        response (Dict[str, Any]): API response data
        fetch_risk_score (bool): Whether to include risk score data
        fetch_whois_info (bool): Whether to include WHOIS data

    Returns:
        str: Markdown-formatted response
    """
    markdown = ["# Domain Information Results\n"]

    for domain_data in response.get("domains", []):
        domain = domain_data.get("domain", "N/A")
        markdown.append(f"## Domain: {domain}")
        markdown.append(tableToMarkdown("Domain Information", [domain_data]))

        if fetch_risk_score:
            risk_info = {
                "Risk Score": domain_data.get("risk_score", "N/A"),
                "Risk Score Explanation": domain_data.get("risk_score_explanation", "N/A"),
            }
            markdown.append(tableToMarkdown("Risk Assessment", [risk_info]))

        if fetch_whois_info:
            whois_info = domain_data.get("whois_info", {})
            if whois_info and isinstance(whois_info, dict):
                if "error" in whois_info:
                    markdown.append(f'WHOIS Error: {whois_info["error"]}')
                else:
                    markdown.append(tableToMarkdown("WHOIS Information", [whois_info]))

        markdown.append("\n---\n")

    return "\n".join(markdown)


@metadata_collector.command(
    command_name="silentpush-get-domain-certificates",
    inputs_list=DOMAIN_CERTIFICATE_INPUTS,
    outputs_prefix="SilentPush.Certificate",
    outputs_list=DOMAIN_CERTIFICATE_OUTPUTS,
    description="This command get certificate data collected from domain scanning.",
)
def get_domain_certificates_command(client: Client, args: dict[str, Any]) -> CommandResults:
    """
    Retrieves SSL/TLS certificates for a given domain.

    Args:
        client (Client): The API client to interact with SilentPush.
        args (Dict[str, Any]): Command arguments including:
            - domain (str, required): The domain name to search for certificates.
            - domain_regex (str, optional): RE2 regex pattern to match domains.
            - certificate_issuer (str, optional): Filter certificates by issuer.
            - date_min (str, optional): Minimum issuance date (YYYY-MM-DD).
            - date_max (str, optional): Maximum issuance date (YYYY-MM-DD).
            - prefer (str, optional): Preference parameter for API filtering.
            - max_wait (int, optional): Maximum time to wait for results.
            - with_metadata (bool, optional): Whether to include metadata.
            - skip (int, optional): Number of records to skip.
            - limit (int, optional): Maximum number of results to return.

    Returns:
        CommandResults: The results containing the retrieved certificates.
    """
    domain = args.get("domain")
    if not domain:
        raise DemistoException("The 'domain' parameter is required.")

    params = {
        "domain_regex": args.get("domain_regex"),
        "cert_issuer": args.get("certificate_issuer"),
        "date_min": args.get("date_min"),
        "date_max": args.get("date_max"),
        "prefer": args.get("prefer"),
        "max_wait": arg_to_number(args.get("max_wait")),
        "with_metadata": argToBoolean(args.get("with_metadata")) if "with_metadata" in args else None,
        "skip": arg_to_number(args.get("skip")),
        "limit": arg_to_number(args.get("limit")),
    }
    remove_nulls_from_dictionary(params)

    raw_response = client.get_domain_certificates(domain, **(params or {}))

    if raw_response.get("response", {}).get("job_status", {}):
        job_details = raw_response.get("response", {}).get("job_status", {})
        readable_output = tableToMarkdown(f"# Job status for Domain: {domain}\n", job_details, removeNull=True)
        return CommandResults(
            outputs_prefix="SilentPush.Certificate",
            outputs_key_field="domain",
            outputs={"domain": domain, "job_details": job_details},
            readable_output=readable_output,
            raw_response=raw_response,
        )

    certificates = raw_response.get("response", {}).get("domain_certificates", [])
    metadata = raw_response.get("response", {}).get("metadata", {})

    if not certificates:
        return CommandResults(
            readable_output=f"No certificates found for domain: {domain}",
            outputs_prefix="SilentPush.Certificate",
            outputs_key_field="domain",
            outputs={"domain": domain, "certificates": [], "metadata": metadata},
            raw_response=raw_response,
        )

    markdown = [f"# SSL/TLS Certificate Information for Domain: {domain}\n"]
    for cert in certificates:
        cert_info = format_certificate_info(cert)
        markdown.append(tableToMarkdown("Certificate Information", [cert_info]))

    return CommandResults(
        outputs_prefix="SilentPush.Certificate",
        outputs_key_field="domain",
        outputs={"domain": domain, "certificates": certificates, "metadata": metadata},
        readable_output="\n".join(markdown),
        raw_response=raw_response,
    )


def format_certificate_info(cert: dict[str, Any]) -> dict[str, str]:
    """
    Formats certificate information into a structured dictionary.

    Args:
        cert (Dict[str, Any]): Certificate details from the API response.

    Returns:
        Dict[str, str]: Formatted certificate details.
    """
    subject = ast.literal_eval(cert.get("subject", {}))
    return {
        "Issuer": cert.get("issuer", "N/A"),
        "Issued On": cert.get("not_before", "N/A"),
        "Expires On": cert.get("not_after", "N/A"),
        "Common Name": subject.get("CN", "N/A"),
        "Subject Alternative Names": ", ".join(cert.get("domains", [])),
        "Serial Number": cert.get("serial_number", "N/A"),
        "Fingerprint SHA256": cert.get("fingerprint_sha256", "N/A"),
    }


@metadata_collector.command(
    command_name="silentpush-get-enrichment-data",
    inputs_list=ENRICHMENT_INPUTS,
    outputs_prefix="SilentPush.Enrichment",
    outputs_list=ENRICHMENT_OUTPUTS,
    description="This command retrieves comprehensive enrichment information for a given resource (domain, IPv4, or IPv6).",
)
def get_enrichment_data_command(client: Client, args: dict) -> CommandResults:
    """
    Retrieve enrichment data for a specific resource and value.

    Args:
        client (Client): The client object to interact with the enrichment service.
        args (dict): Arguments containing the resource type, value, explain flag, and scan_data flag.

    Returns:
        CommandResults: The results of the enrichment data retrieval, including readable output and raw response.
    """
    resource = args.get("resource", "").lower()
    value = args.get("value")
    explain = argToBoolean(args.get("explain", False))
    scan_data = argToBoolean(args.get("scan_data", False))

    if not resource or not value:
        raise ValueError("Both 'resource' and 'value' arguments are required.")

    if resource not in RESOURCE:
        raise ValueError(f"Invalid input: {resource}. Allowed values are {RESOURCE}")

    if resource in ["ipv4", "ipv6"]:
        validate_ip(client, resource, value)

    # Retrieve enrichment data
    enrichment_data = client.get_enrichment_data(resource, value, explain, scan_data)

    # Return results based on data availability
    if not enrichment_data:
        return CommandResults(
            readable_output=f"No enrichment data found for resource: {value}",
            outputs_prefix="SilentPush.Enrichment",
            outputs_key_field="value",
            outputs={"value": value, **enrichment_data},
            raw_response=enrichment_data,
        )

    readable_output = tableToMarkdown(f"Enrichment Data for {value}", enrichment_data, removeNull=True)

    return CommandResults(
        outputs_prefix="SilentPush.Enrichment",
        outputs_key_field="value",
        outputs={"value": value, **enrichment_data},
        readable_output=readable_output,
        raw_response=enrichment_data,
    )


def validate_ip(client: Client, resource: str, value: str) -> None:
    """
    Validate the IP address based on the resource type.

    Args:
        client (Client): The client object to interact with the enrichment service.
        resource (str): The resource type (ipv4 or ipv6).
        value (str): The IP address to validate.

    Raises:
        DemistoException: If the IP address is invalid for the given resource type.
    """
    is_valid_ip = client.validate_ip_address(value, allow_ipv6=(resource == "ipv6"))
    if not is_valid_ip:
        raise DemistoException(f"Invalid {resource.upper()} address: {value}")


@metadata_collector.command(
    command_name="silentpush-list-ip-information",
    inputs_list=LIST_IP_INPUTS,
    outputs_prefix="SilentPush.IPInformation",
    outputs_list=LIST_IP_OUTPUTS,
    description="This command get IP information for multiple IPv4s and IPv6s.",
)
def list_ip_information_command(client: Client, args: dict[str, Any]) -> CommandResults:
    """
    Command to list IP information for a given set of IP addresses, categorized by IPv4 and IPv6.

    Args:
        client (Client): The client instance to interact with the IP data.
        args (Dict[str, Any]): Dictionary of command arguments.

    Returns:
        CommandResults: Command results containing the IP information.
    """
    ips = argToList(args.get("ips", ""))

    if not ips:
        return CommandResults(
            readable_output="The 'ips' parameter is required.",
            outputs_prefix="SilentPush.IPInformation",
            outputs_key_field="ip",
            outputs=[],
            raw_response={"ips": ips},
        )

    ipv4_addresses, ipv6_addresses = validate_ips(ips, client)

    results = []
    if ipv4_addresses:
        results.extend(gather_ip_information(client, ipv4_addresses, resource="ipv4"))

    if ipv6_addresses:
        results.extend(gather_ip_information(client, ipv6_addresses, resource="ipv6"))

    if not results:
        return CommandResults(
            readable_output=f"No information found for IPs: {', '.join(ips)}",
            outputs_prefix="SilentPush.IPInformation",
            outputs_key_field="ip",
            outputs=[],
            raw_response={"ips": ips, "results": results},
        )

    readable_output = tableToMarkdown(
        "Comprehensive IP Information",
        results,
        removeNull=True,
    )

    return CommandResults(
        outputs_prefix="SilentPush.IPInformation",
        outputs_key_field="ip",
        outputs=results,
        readable_output=readable_output,
        raw_response={"ips": ips, "results": results},
    )


def validate_ips(ips: list, client: Client) -> tuple:
    """
    Validates and categorizes the IPs into IPv4 and IPv6 addresses.

    Args:
        ips (list): List of IPs to validate.
        client (Client): The client instance to use for validation.

    Returns:
        tuple: A tuple containing two lists: (ipv4_addresses, ipv6_addresses)
    """
    ipv4_addresses = []
    ipv6_addresses = []

    for ip in ips:
        if client.validate_ip_address(ip, allow_ipv6=False):  # IPv4
            ipv4_addresses.append(ip)
        elif client.validate_ip_address(ip, allow_ipv6=True):  # IPv6
            ipv6_addresses.append(ip)

    return ipv4_addresses, ipv6_addresses


def gather_ip_information(client: Client, ip_addresses: list, resource: str) -> list:
    """
    Gathers IP information for a given list of IP addresses.

    Args:
        client (Client): The client instance to query IP information.
        ip_addresses (list): The list of IPs to gather information for.
        resource (str): The resource type ('ipv4' or 'ipv6').

    Returns:
        list: A list of IP to ASN information.
    """
    ip_info = client.list_ip_information(ip_addresses, resource=resource)
    return ip_info.get("response", {}).get("ip2asn", [])


@metadata_collector.command(
    command_name="silentpush-get-asn-reputation",
    inputs_list=ASN_REPUTATION_INPUTS,
    outputs_prefix="SilentPush.ASNReputation",
    outputs_list=ASN_REPUTATION_OUTPUTS,
    description="This command retrieve the reputation information for an IPv4.",
)
def get_asn_reputation_command(client: Client, args: dict) -> CommandResults:
    """
    Command handler for retrieving ASN reputation data.

    Args:
        client (Client): The API client instance
        args (dict): Command arguments containing:
            - asn: ASN number
            - limit (optional): Maximum results to return
            - explain (optional): Whether to include explanation

    Returns:
        CommandResults: Formatted command results for XSOAR
    """
    asn = args.get("asn")
    if not asn:
        raise ValueError("ASN is required.")
    try:
        asn = int(asn)
    except ValueError:
        raise ValueError("Invalid ASN number")
    limit = arg_to_number(args.get("limit"))
    explain = argToBoolean(args.get("explain", "false"))

    if not asn:
        raise ValueError("ASN is required.")

    raw_response = client.get_asn_reputation(asn, limit, explain)
    asn_reputation = extract_and_sort_asn_reputation(raw_response)

    if not asn_reputation:
        return CommandResults(
            readable_output=f"No reputation data found for ASN {asn}.",
            outputs_prefix="SilentPush.ASNReputation",
            outputs_key_field="asn",
            outputs=[],
            raw_response=raw_response,
        )

    data_for_table = prepare_asn_reputation_table(asn_reputation, explain)
    readable_output = tableToMarkdown(f"ASN Reputation for {asn}", data_for_table, headers=get_table_headers(explain))

    return CommandResults(
        outputs_prefix="SilentPush.ASNReputation",
        outputs_key_field="asn",
        outputs=asn_reputation,
        readable_output=readable_output,
        raw_response=raw_response,
    )


def extract_and_sort_asn_reputation(raw_response: dict) -> list:
    """
    Extract ASN reputation data and sort by date.

    Args:
        raw_response (dict): Raw response data from API.

    Returns:
        list: Sorted ASN reputation data.
    """
    response_data = raw_response.get("response", {})

    if not isinstance(response_data, dict):
        response_data = {"asn_reputation": response_data}

    asn_reputation = response_data.get("asn_reputation") or response_data.get("asn_reputation_history", [])

    if isinstance(asn_reputation, dict):
        asn_reputation = [asn_reputation]
    elif not isinstance(asn_reputation, list):
        asn_reputation = []

    return sorted(asn_reputation, key=lambda x: x.get("date", ""), reverse=True)


def generate_no_reputation_response(asn: str, raw_response: dict) -> CommandResults:
    """
    Generate a response when no ASN reputation data is found.

    Args:
        asn (str): The ASN for which data was searched.
        raw_response (dict): Raw response data from the API.

    Returns:
        CommandResults: The no data response.
    """
    return CommandResults(
        readable_output=f"No reputation data found for ASN {asn}.",
        outputs_prefix="SilentPush.ASNReputation",
        outputs_key_field="asn",
        outputs=[],
        raw_response=raw_response,
    )


def prepare_asn_reputation_table(asn_reputation: list, explain: bool) -> list:
    """
    Prepare the data for the ASN reputation table.

    Args:
        asn_reputation (list): List of ASN reputation entries.
        explain (bool): Whether to include explanations in the table.

    Returns:
        list: Data formatted for the table.
    """
    data_for_table = []
    for entry in asn_reputation:
        row = {
            "ASN": entry.get("asn"),
            "Reputation": entry.get("asn_reputation"),
            "ASName": entry.get("asname"),
            "Date": entry.get("date"),
        }
        if explain and entry.get("asn_reputation_explain"):
            row["Explanation"] = entry.get("asn_reputation_explain")
        data_for_table.append(row)
    return data_for_table


def get_table_headers(explain: bool) -> list:
    """
    Get the table headers based on the explain flag.

    Args:
        explain (bool): Whether to include explanations in the table.

    Returns:
        list: List of table headers.
    """
    headers = ["ASN", "Reputation", "ASName", "Date"]
    if explain:
        headers.append("Explanation")
    return headers


@metadata_collector.command(
    command_name="silentpush-get-asn-takedown-reputation",
    inputs_list=ASN_TAKEDOWN_REPUTATION_INPUTS,
    outputs_prefix="SilentPush.ASNTakedownReputation",
    outputs_list=ASN_TAKEDOWN_REPUTATION_OUTPUTS,
    description="This command retrieve the takedown reputation information for an Autonomous System Number (ASN).",
)
def get_asn_takedown_reputation_command(client, args):
    """
    Command handler for retrieving ASN takedown reputation.

    Args:
        client (Client): The API client instance to interact with the external service.
        args (dict): Command arguments, containing:
            - 'asn' (str): The ASN (Autonomous System Number).
            - 'limit' (int, optional): Limit for the number of results.
            - 'explain' (bool, optional): Flag to request explanation of the reputation.

    Returns:
        CommandResults: Command results formatted for XSOAR, containing the ASN takedown reputation data.

    Raises:
        ValueError: If 'asn' is not provided or 'limit' is not a valid integer.
        DemistoException: If an error occurs while retrieving the data from the API.
    """
    asn = args.get("asn")
    if not asn:
        raise ValueError("ASN is a required parameter.")

    try:
        explain = argToBoolean(args.get("explain", False))
        limit = arg_to_number(args.get("limit"))
    except Exception as e:
        raise ValueError(f"Invalid argument: {e}")

    try:
        response = client.get_asn_takedown_reputation(asn, explain, limit)
    except Exception as e:
        raise DemistoException(f"API call failed: {str(e)}")

    takedown_history = response.get("takedown_reputation_history")

    if not takedown_history:
        return CommandResults(
            readable_output=f"No takedown reputation history found for ASN: {asn}",
            outputs_prefix="SilentPush.ASNTakedownReputation",
            outputs_key_field="asn",
            outputs={"asn": asn, "history": []},
            raw_response=response,
        )

    for entry in takedown_history:
        if isinstance(entry.get("date"), int):
            try:
                entry["date"] = datetime.strptime(str(entry["date"]), "%Y%m%d").date().isoformat()
            except ValueError:
                demisto.debug(f"Failed to format date: {entry.get('date')}")

    readable_output = tableToMarkdown(f"Takedown Reputation for ASN {asn}", takedown_history, removeNull=True)

    return CommandResults(
        readable_output=readable_output,
        outputs_prefix="SilentPush.ASNTakedownReputation",
        outputs_key_field="asn",
        outputs={"asn": asn, "history": takedown_history},
        raw_response=response,
    )


@metadata_collector.command(
    command_name="silentpush-get-ipv4-reputation",
    inputs_list=IPV4_REPUTATION_INPUTS,
    outputs_prefix="SilentPush.IPv4Reputation",
    outputs_list=IPV4_REPUTATION_OUTPUTS,
    description="This command retrieves the reputation information for an IPv4.",
)
def get_ipv4_reputation_command(client: Client, args: dict[str, Any]) -> CommandResults:
    """
    Retrieves the reputation data for a given IPv4 address from the client.

    Args:
        client (Client): The client to interact with the reputation service.
        args (Dict[str, Any]): Arguments passed to the command, including the IPv4 address, explain flag, and limit.

    Returns:
        CommandResults: The results of the command including the IPv4 reputation data.
    """
    ipv4 = args.get("ipv4")
    if not ipv4:
        raise DemistoException("IPv4 address is required")

    validate_ip(client, "ipv4", ipv4)

    explain = argToBoolean(args.get("explain", "false"))
    limit = arg_to_number(args.get("limit"))

    raw_response = client.get_ipv4_reputation(ipv4, explain, limit)

    history = raw_response.get("response", {}).get("ip_reputation_history")
    if not history:
        history = raw_response.get("ip_reputation_history")

    if not isinstance(history, list) or not history:
        return CommandResults(
            readable_output=f"No reputation data found for IPv4: {ipv4}",
            outputs_prefix="SilentPush.IPv4Reputation",
            outputs_key_field="ip",
            outputs={"ip": ipv4},
            raw_response=raw_response,
        )

    for entry in history:
        entry["ip"] = entry.get("ipv4", ipv4)

    readable_output = tableToMarkdown(f"IPv4 Reputation History for {ipv4}", history, headers=["date", "ip", "ip_reputation"])

    return CommandResults(
        outputs_prefix="SilentPush.IPv4Reputation",
        outputs_key_field="ip",
        outputs={"ip": ipv4, "reputation_history": history},
        readable_output=readable_output,
        raw_response=raw_response,
    )


@metadata_collector.command(
    command_name="silentpush-forward-padns-lookup",
    inputs_list=FORWARD_PADNS_INPUTS,
    outputs_prefix="SilentPush.PADNSLookup",
    outputs_list=FORWARD_PADNS_OUTPUTS,
    description="This command performs a forward PADNS lookup using various filtering parameters.",
)
def forward_padns_lookup_command(client: Client, args: dict) -> CommandResults:
    """
    Command function to perform a forward PADNS lookup.

    Args:
        client (Client): The SilentPush API client.
        args (dict): The command arguments containing lookup parameters.

    Returns:
        CommandResults: The formatted results of the PADNS lookup or an error message if something goes wrong.
    """
    qtype = args.get("qtype")
    qname = args.get("qname")

    if not qtype or not qname:
        raise DemistoException("Both 'qtype' and 'qname' are required parameters.")

    netmask = args.get("netmask")
    subdomains = argToBoolean(args.get("subdomains")) if "subdomains" in args else None
    regex = args.get("regex")
    match = args.get("match")
    first_seen_after = args.get("first_seen_after")
    first_seen_before = args.get("first_seen_before")
    last_seen_after = args.get("last_seen_after")
    last_seen_before = args.get("last_seen_before")
    as_of = args.get("as_of")
    sort = args.get("sort")
    output_format = args.get("output_format")
    prefer = args.get("prefer")
    with_metadata = argToBoolean(args.get("with_metadata")) if "with_metadata" in args else None
    max_wait = arg_to_number(args.get("max_wait"))
    skip = arg_to_number(args.get("skip"))
    limit = arg_to_number(args.get("limit"))

    raw_response = client.forward_padns_lookup(
        qtype=qtype,
        qname=qname,
        netmask=netmask,
        subdomains=subdomains,
        regex=regex,
        match=match,
        first_seen_after=first_seen_after,
        first_seen_before=first_seen_before,
        last_seen_after=last_seen_after,
        last_seen_before=last_seen_before,
        as_of=as_of,
        sort=sort,
        output_format=output_format,
        prefer=prefer,
        with_metadata=with_metadata,
        max_wait=max_wait,
        skip=skip,
        limit=limit,
    )

    # Check for API error in the response
    if raw_response.get("error"):
        raise DemistoException(f"API Error: {raw_response.get('error')}")

    records = raw_response.get("response", {}).get("records", [])

    if not records:
        readable_output = f"No records found for {qtype} {qname}"
    else:
        readable_output = tableToMarkdown(f"PADNS Lookup Results for {qtype} {qname}", records, removeNull=True)

    return CommandResults(
        outputs_prefix="SilentPush.PADNSLookup",
        outputs_key_field="qname",
        outputs={"qtype": qtype, "qname": qname, "records": records},
        readable_output=readable_output,
        raw_response=raw_response,
    )


@metadata_collector.command(
    command_name="silentpush-reverse-padns-lookup",
    inputs_list=REVERSE_PADNS_INPUTS,
    outputs_prefix="SilentPush.ReversePADNSLookup",
    outputs_list=REVERSE_PADNS_OUTPUTS,
    description="This command retrieve reverse Passive DNS data for specific DNS record types.",
)
def reverse_padns_lookup_command(client: Client, args: dict) -> CommandResults:
    """
    Command function to perform reverse PADNS lookup.

    Args:
        client (Client): SilentPush API client.
        args (dict): Command arguments.

    Returns:
        CommandResults: Formatted results of the reverse PADNS lookup.
    """
    qtype = args.get("qtype")
    qname = args.get("qname")

    if not qtype or not qname:
        raise DemistoException("Both 'qtype' and 'qname' are required parameters.")

    filtered_args = {key: value for key, value in args.items() if key not in ("qtype", "qname")}
    remove_nulls_from_dictionary(filtered_args)

    raw_response = client.reverse_padns_lookup(qtype=qtype, qname=qname, **(filtered_args or {}))

    if raw_response.get("error"):
        raise DemistoException(f"API Error: {raw_response.get('error')}")

    records = raw_response.get("response", {}).get("records", [])
    if not records:
        readable_output = f"No records found for {qtype} {qname}"
    else:
        readable_output = tableToMarkdown(f"Reverse PADNS Lookup Results for {qtype} {qname}", records, removeNull=True)

    return CommandResults(
        outputs_prefix="SilentPush.ReversePADNSLookup",
        outputs_key_field="qname",
        outputs={"qtype": qtype, "qname": qname, "records": records},
        readable_output=readable_output,
        raw_response=raw_response,
    )


@metadata_collector.command(
    command_name="silentpush-search-scan-data",
    inputs_list=SEARCH_SCAN_INPUTS,
    outputs_prefix="SilentPush.ScanData",
    outputs_list=SEARCH_SCAN_OUTPUTS,
    description="This command search Silent Push scan data repositories using SPQL queries.",
)
def search_scan_data_command(client: Client, args: dict) -> CommandResults:
    """
    Search scan data command handler.

    Args:
        client (Client): SilentPush API client
        args (dict): Command arguments:
            - query (str): Required. SPQL syntax query

    Returns:
        CommandResults: Command results with formatted output
    """
    query = args.get("query")
    if not query:
        raise ValueError("Query parameter is required")

    params = args
    raw_response = client.search_scan_data(query, params)

    scan_data = raw_response.get("response", {}).get("scandata_raw", [])

    if not scan_data:
        return CommandResults(readable_output="No scan data records found", outputs_prefix="SilentPush.ScanData", outputs=None)

    readable_output = tableToMarkdown("Raw Scan Data Results", scan_data, removeNull=True)
    outputs = {"records": scan_data, "query": query}
    remove_nulls_from_dictionary(outputs)

    return CommandResults(
        outputs_prefix="SilentPush.ScanData",
        outputs_key_field="domain",
        outputs=outputs,
        readable_output=readable_output,
        raw_response=raw_response,
    )


@metadata_collector.command(
    command_name="silentpush-live-url-scan",
    inputs_list=LIVE_SCAN_URL_INPUTS,
    outputs_prefix="SilentPush.URLScan",
    outputs_list=LIVE_SCAN_URL_OUTPUTS,
    description="This command scan a URL to retrieve hosting metadata.",
)
def live_url_scan_command(client: Client, args: dict) -> CommandResults:
    """
    Command handler for live URL scan command.

    Args:
        client (Client): The SilentPush API client
        args (dict): Command arguments

    Returns:
        CommandResults: Results of the URL scan
    """
    url = args.get("url")
    if not url:
        raise DemistoException("URL is a required parameter")

    platform = args.get("platform", "")
    os = args.get("os", "")
    browser = args.get("browser", "")
    region = args.get("region", "")

    # Validate platform, os, browser, and region
    validation_errors = validate_parameters(platform, os, browser, region)
    if validation_errors:
        raise DemistoException(validation_errors)

    # Call the client to get the scan results
    raw_response = client.live_url_scan(url, platform, os, browser, region)
    scan_results = raw_response.get("response", {}).get("scan", {})

    # Generate the readable output
    readable_output, scan_results = format_scan_results(scan_results, url)

    return CommandResults(
        outputs_prefix="SilentPush.URLScan",
        outputs_key_field="url",
        outputs={"url": url, "scan_results": scan_results},
        readable_output=readable_output,
        raw_response=raw_response,
    )


def validate_parameters(platform: str, os: str, browser: str, region: str) -> str:
    """Validate the platform, os, browser, and region values."""
    valid_platforms = ["Desktop", "Mobile", "Crawler"]
    valid_os = ["Windows", "Linux", "MacOS", "iOS", "Android"]
    valid_browsers = ["Firefox", "Chrome", "Edge", "Safari"]
    valid_regions = ["US", "EU", "AS", "TOR"]

    errors = []
    if platform and platform not in valid_platforms:
        errors.append(f"Invalid platform. Must be one of: {', '.join(valid_platforms)}")
    if os and os not in valid_os:
        errors.append(f"Invalid OS. Must be one of: {', '.join(valid_os)}")
    if browser and browser not in valid_browsers:
        errors.append(f"Invalid browser. Must be one of: {', '.join(valid_browsers)}")
    if region and region not in valid_regions:
        errors.append(f"Invalid region. Must be one of: {', '.join(valid_regions)}")

    return "\n".join(errors)


def format_scan_results(scan_results: dict, url: str) -> tuple:
    """Format the scan results for the output."""
    if not isinstance(scan_results, dict):
        readable_output = f"Unexpected response format for URL scan. Response: {scan_results}"
        return readable_output, scan_results

    if not scan_results:
        readable_output = f"No scan results found for URL: {url}"
        return readable_output, scan_results

    headers = list(scan_results.keys())
    readable_output = tableToMarkdown(f"URL Scan Results for {url}", [scan_results], headers=headers, removeNull=True)
    return readable_output, scan_results


@metadata_collector.command(
    command_name="silentpush-get-future-attack-indicators",
    inputs_list=FUTURE_ATTACK_INDICATOR_INPUTS,
    outputs_prefix="SilentPush.FutureAttackIndicators",
    outputs_list=FUTURE_ATTACK_INDICATOR_OUTPUTS,
    description="This command fetch indicators of potential future attacks using a feed UUID.",
)
def get_future_attack_indicators_command(client: Client, args: dict[str, Any]) -> CommandResults:
    """
    Command handler for retrieving indicators of future attack feed.

    Args:
        client (Client): SilentPush API client instance.
        args (dict): Command arguments, should include 'source_uuids' and may include 'page_no', and 'page_size'.

    Returns:
        CommandResults: Results for XSOAR containing future attack indicators or error message.

    Raises:
        ValueError: If required parameters are missing.
    """
    source_uuids = args.get("source_uuids")
    page_no = int(args.get("page_no", 1))
    page_size = int(args.get("page_size", 10000))

    if not source_uuids:
        raise ValueError("source_uuids is a required parameter")

    raw_response = client.get_future_attack_indicators(source_uuids, page_no, page_size)

    # Handle list or dict gracefully
    if isinstance(raw_response, list):
        indicators = raw_response
    else:
        indicators = raw_response.get("indicators", [])

    return CommandResults(
        readable_output=tableToMarkdown("SilentPush Future Attack Indicators", indicators),
        outputs_prefix="SilentPush.FutureAttackIndicators",
        outputs_key_field="source_uuids",  # replace with appropriate key like "uuid" if needed
        outputs=indicators,
        raw_response=raw_response,
    )


@metadata_collector.command(
    command_name="silentpush-screenshot-url",
    inputs_list=SCREENSHOT_URL_INPUTS,
    outputs_prefix="SilentPush.Screenshot",
    outputs_list=SCREENSHOT_URL_OUTPUTS,
    description="This commandGenerate screenshot of a URL.",
)
def screenshot_url_command(client: Client, args: dict[str, Any]) -> CommandResults | dict:
    """
    Command handler for taking URL screenshots.

    Args:
        client (Client): SilentPush API client instance.
        args (Dict[str, Any]): Command arguments, must include 'url' key.

    Returns:
        CommandResults: Results including screenshot data and vault info.
    """
    url = args.get("url")
    if not url:
        raise ValueError("URL is required")

    result = client.screenshot_url(url)
    if result.get("error"):
        raise Exception(result.get("error"))

    if not result.get("screenshot_url"):
        raise ValueError("screenshot_url is missing from API response.")

    screenshot_url = result["screenshot_url"]
    parsed_url = urlparse(screenshot_url)

    if not parsed_url.scheme or not parsed_url.netloc:
        raise ValueError(f"Invalid screenshot URL format: {screenshot_url}")

    server_url = f"{parsed_url.scheme}://{parsed_url.netloc}"
    url_suffix = parsed_url.path
    if parsed_url.query:
        url_suffix += f"?{parsed_url.query}"

    image_response = generic_http_request(method="GET", server_url=server_url, url_suffix=url_suffix, resp_type="response")

    if not image_response or image_response.status_code != 200:
        return {"error": f"Failed to download screenshot image: HTTP {getattr(image_response, 'status_code', 'No response')}"}

    filename = f"{urlparse(url).netloc}_screenshot.jpg"

    readable_output = (
        f"### Screenshot captured for {url}\n"
        f"- Status: Success\n"
        f"- Screenshot URL: {result['screenshot_url']}\n"
        f"- File Name: {filename}"
    )

    result_data = {
        "url": url,
        "status": "success",
        "status_code": result.get("status_code"),
        "screenshot_url": result["screenshot_url"],
        "file_name": filename,
    }
    remove_nulls_from_dictionary(result_data)

    return_results(fileResult(filename, image_response.content))

    return CommandResults(
        outputs_prefix="SilentPush.Screenshot",
        outputs_key_field="url",
        outputs=result_data,
        readable_output=readable_output,
        raw_response=result,
    )


""" MAIN FUNCTION """


def main() -> None:
    """main function, parses params and runs command functions"""

    try:
        params = demisto.params()
        api_key = params.get("credentials", {}).get("password")
        base_url = params.get("url", "https://api.silentpush.com")
        verify_ssl = not params.get("insecure", False)
        proxy = params.get("proxy", False)

        client = Client(base_url=base_url, api_key=api_key, verify=verify_ssl, proxy=proxy)

        if demisto.command() == "test-module":
            result = test_module(client)
            return_results(result)

        elif demisto.command() == "silentpush-get-job-status":
            return_results(get_job_status_command(client, demisto.args()))

        elif demisto.command() == "silentpush-get-nameserver-reputation":
            return_results(get_nameserver_reputation_command(client, demisto.args()))

        elif demisto.command() == "silentpush-get-subnet-reputation":
            return_results(get_subnet_reputation_command(client, demisto.args()))

        elif demisto.command() == "silentpush-get-asns-for-domain":
            return_results(get_asns_for_domain_command(client, demisto.args()))

        elif demisto.command() == "silentpush-density-lookup":
            return_results(density_lookup_command(client, demisto.args()))

        elif demisto.command() == "silentpush-search-domains":
            return_results(search_domains_command(client, demisto.args()))

        elif demisto.command() == "silentpush-list-domain-infratags":
            return_results(list_domain_infratags_command(client, demisto.args()))

        elif demisto.command() == "silentpush-list-domain-information":
            return_results(list_domain_information_command(client, demisto.args()))

        elif demisto.command() == "silentpush-get-domain-certificates":
            return_results(get_domain_certificates_command(client, demisto.args()))

        elif demisto.command() == "silentpush-get-enrichment-data":
            return_results(get_enrichment_data_command(client, demisto.args()))

        elif demisto.command() == "silentpush-list-ip-information":
            return_results(list_ip_information_command(client, demisto.args()))

        elif demisto.command() == "silentpush-get-asn-reputation":
            return_results(get_asn_reputation_command(client, demisto.args()))

        elif demisto.command() == "silentpush-get-asn-takedown-reputation":
            return_results(get_asn_takedown_reputation_command(client, demisto.args()))

        elif demisto.command() == "silentpush-get-ipv4-reputation":
            return_results(get_ipv4_reputation_command(client, demisto.args()))

        elif demisto.command() == "silentpush-forward-padns-lookup":
            return_results(forward_padns_lookup_command(client, demisto.args()))

        elif demisto.command() == "silentpush-reverse-padns-lookup":
            return_results(reverse_padns_lookup_command(client, demisto.args()))

        elif demisto.command() == "silentpush-search-scan-data":
            return_results(search_scan_data_command(client, demisto.args()))

        elif demisto.command() == "silentpush-live-url-scan":
            return_results(live_url_scan_command(client, demisto.args()))

        elif demisto.command() == "silentpush-get-future-attack-indicators":
            return_results(get_future_attack_indicators_command(client, demisto.args()))

        elif demisto.command() == "silentpush-screenshot-url":
            return_results(screenshot_url_command(client, demisto.args()))

    except Exception as e:
        demisto.error(traceback.format_exc())  # print the traceback
        return_error(f"Failed to execute {demisto.command()} command.\nError:\n{str(e)}")


""" ENTRY POINT """

if __name__ in ("__main__", "__builtin__", "builtins"):
    main()<|MERGE_RESOLUTION|>--- conflicted
+++ resolved
@@ -2272,11 +2272,8 @@
         Returns:
             Dict[str, Any]: Response containing future attack indicators.
         """
-<<<<<<< HEAD
+
         params = {"source_uuids": feed_uuid, "page": page_no, "limit": page_size}
-=======
-        params = {"source_uuids": source_uuids, "page": page_no, "limit": page_size}
->>>>>>> a8060e0a
 
         query_string = urlencode(params)
         url = self._base_url.replace("/api/v1/merge-api", "") + f"/api/v2/iocs/threat-ranking/?{query_string}"
