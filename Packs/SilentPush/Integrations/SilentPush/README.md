--- conflicted
+++ resolved
@@ -2009,117 +2009,6 @@
 
 | **Path** | **Type** | **Description** |
 | --- | --- | --- |
-<<<<<<< HEAD
-| SilentPush.AddIndicators.created_or_updated | Unknown | List of indicator names that were created or updated in the feed. |
-| SilentPush.AddIndicators.invalid_indicators | Unknown | List of indicators that were considered invalid and not added to the feed. |
-
-### silentpush-list-domain-information
-
-***
-This command get domain information along with Silent Push risk score and live whois information for multiple domains.
-
-#### Base Command
-
-`silentpush-list-domain-information`
-
-#### Input
-
-| **Argument Name** | **Description** | **Required** |
-| --- | --- | --- |
-| domains | Comma-separated list of domains to query. | Required |
-| fetch_risk_score | Whether to fetch risk scores for the domains. | Optional |
-| fetch_whois_info | Whether to fetch WHOIS information for the domains. | Optional |
-
-#### Context Output
-
-| **Path** | **Type** | **Description** |
-| --- | --- | --- |
-| SilentPush.Domain.domain | String | The domain name queried. |
-| SilentPush.Domain.last_seen | Number | The last seen date of the domain in YYYYMMDD format. |
-| SilentPush.Domain.query | String | The domain name used for the query. |
-| SilentPush.Domain.whois_age | Number | The age of the domain in days based on WHOIS creation date. |
-| SilentPush.Domain.first_seen | Number | The first seen date of the domain in YYYYMMDD format. |
-| SilentPush.Domain.is_new | Boolean | Indicates whether the domain is newly observed. |
-| SilentPush.Domain.zone | String | The top-level domain (TLD) or zone of the queried domain. |
-| SilentPush.Domain.registrar | String | The registrar responsible for the domain registration. |
-| SilentPush.Domain.age_score | Number | A risk score based on the domain's age. |
-| SilentPush.Domain.whois_created_date | String | The WHOIS creation date of the domain in YYYY-MM-DD HH:MM:SS format. |
-| SilentPush.Domain.is_new_score | Number | A risk score indicating how new the domain is. |
-| SilentPush.Domain.age | Number | The age of the domain in days. |
-
-### silentpush-reverse-padns-lookup
-
-***
-This command retrieve reverse Passive DNS data for specific DNS record types.
-
-#### Base Command
-
-`silentpush-reverse-padns-lookup`
-
-#### Input
-
-| **Argument Name** | **Description** | **Required** |
-| --- | --- | --- |
-| qtype | Type of DNS record. | Required |
-| qname | The DNS record name to lookup. | Required |
-| netmask | The netmask for the lookup. | Optional |
-| subdomains | Whether to include subdomains in the lookup. | Optional |
-| regex | Regular expression to filter the DNS records. | Optional |
-| first_seen_after | Filter for records first seen after a specific date/time. | Optional |
-| first_seen_before | Filter for records first seen before a specific date/time. | Optional |
-| last_seen_after | Filter for records last seen after a specific date/time. | Optional |
-| last_seen_before | Filter for records last seen before a specific date/time. | Optional |
-| as_of | Specify a date/time for the PADNS lookup. | Optional |
-| sort | Sort the results by specified criteria. | Optional |
-| output_format | Format for the output (e.g., JSON, XML). | Optional |
-| prefer | Preference for certain record types during the lookup. | Optional |
-| with_metadata | Include metadata in the results. | Optional |
-| max_wait | Maximum wait time in seconds for the lookup results. | Optional |
-| skip | Number of results to skip in pagination. | Optional |
-| limit | Limit the number of results returned. | Optional |
-
-#### Context Output
-
-| **Path** | **Type** | **Description** |
-| --- | --- | --- |
-| SilentPush.ReversePADNSLookup.qname | String | The DNS record name looked up. |
-| SilentPush.ReversePADNSLookup.qtype | String | The type of the DNS record. |
-| SilentPush.ReversePADNSLookup.records.answer | String | The answer for the DNS query. |
-| SilentPush.ReversePADNSLookup.records.count | Number | The number of occurrences of the DNS record. |
-| SilentPush.ReversePADNSLookup.records.first_seen | String | Timestamp of when the record was first seen. |
-| SilentPush.ReversePADNSLookup.records.last_seen | String | Timestamp of the most recent occurrence of the record. |
-| SilentPush.ReversePADNSLookup.records.nshash | String | The hash of the NS record. |
-| SilentPush.ReversePADNSLookup.records.query | String | The DNS query associated with the record. |
-| SilentPush.ReversePADNSLookup.records.ttl | Number | Time-to-live (TTL) of the DNS record. |
-| SilentPush.ReversePADNSLookup.records.type | String | The type of DNS record (e.g., NS). |
-
-### silentpush-screenshot-url
-
-***
-This commandGenerate screenshot of a URL.
-
-#### Base Command
-
-`silentpush-screenshot-url`
-
-#### Input
-
-| **Argument Name** | **Description** | **Required** |
-| --- | --- | --- |
-| url | URL for the screenshot. | Required |
-
-#### Context Output
-
-| **Path** | **Type** | **Description** |
-| --- | --- | --- |
-| SilentPush.Screenshot.file_id | String | Unique identifier for the generated screenshot file. |
-| SilentPush.Screenshot.file_name | String | Name of the screenshot file. |
-| SilentPush.Screenshot.screenshot_url | String | URL to access the generated screenshot. |
-| SilentPush.Screenshot.status | String | Status of the screenshot generation process. |
-| SilentPush.Screenshot.status_code | Number | HTTP status code of the response. |
-| SilentPush.Screenshot.url | String | The URL that was used to generate the screenshot. |
-=======
 | SilentPush.AddIndicatorTags.uuid | String | The UUID of the indicator. |
 | SilentPush.AddIndicatorTags.name | String | The name of the indicator. |
-| SilentPush.AddIndicatorTags.tags | String | The tags assigned to the indicator. |
->>>>>>> 58d6b8c7
+| SilentPush.AddIndicatorTags.tags | String | The tags assigned to the indicator. |