{
    "name": "Cybereason",
    "description": "Endpoint detection and response to manage and query malops, connections and processes.",
    "support": "partner",
<<<<<<< HEAD
    "currentVersion": "2.1.25",
=======
    "currentVersion": "2.1.24",
>>>>>>> 77943c41
    "author": "Cybereason",
    "url": "https://nest.cybereason.com/",
    "email": "support@cybereason.com",
    "created": "2020-04-14T00:00:00Z",
    "categories": [
        "Endpoint"
    ],
    "tags": [],
    "useCases": [],
    "keywords": [],
    "marketplaces": [
        "xsoar",
        "marketplacev2",
        "platform"
    ],
    "supportedModules": [
        "X1",
        "X3",
        "X5",
        "ENT_PLUS",
        "agentix"
    ]
}<|MERGE_RESOLUTION|>--- conflicted
+++ resolved
@@ -2,11 +2,7 @@
     "name": "Cybereason",
     "description": "Endpoint detection and response to manage and query malops, connections and processes.",
     "support": "partner",
-<<<<<<< HEAD
     "currentVersion": "2.1.25",
-=======
-    "currentVersion": "2.1.24",
->>>>>>> 77943c41
     "author": "Cybereason",
     "url": "https://nest.cybereason.com/",
     "email": "support@cybereason.com",
