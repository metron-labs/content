--- conflicted
+++ resolved
@@ -25,23 +25,10 @@
 FETCH_TIME_DEFAULT = "3 days"
 FETCH_TIME = demisto.params().get("fetch_time", FETCH_TIME_DEFAULT)
 FETCH_TIME = FETCH_TIME if FETCH_TIME and FETCH_TIME.strip() else FETCH_TIME_DEFAULT
-<<<<<<< HEAD
 FETCH_BY = demisto.params().get('fetch_by', 'MALOP UPDATE TIME')
 IS_EPP_ENABLED = argToBoolean(demisto.params().get('enable_epp_poll', False))
 
-STATUS_MAP = {
-    'To Review': 'TODO',
-    'Remediated': 'CLOSED',
-    'Unread': 'UNREAD',
-    'Not Relevant': 'FP',
-    'Open': 'OPEN'
-}
-=======
-FETCH_BY = demisto.params().get("fetch_by", "MALOP CREATION TIME")
-IS_EPP_ENABLED = argToBoolean(demisto.params().get("enable_epp_poll", False))
-
 STATUS_MAP = {"To Review": "TODO", "Remediated": "CLOSED", "Unread": "UNREAD", "Not Relevant": "FP", "Open": "OPEN"}
->>>>>>> 037290fc
 
 INVESTIGATION_STATUS_MAP = {
     "Pending": "Pending",
@@ -77,7 +64,6 @@
 PROCESS_HEADERS = [element["header"] for element in PROCESS_INFO]
 
 MALOP_HEADERS = [
-<<<<<<< HEAD
     'GUID', 'Link', 'CreationTime', 'Status', 'LastUpdateTime', 'DecisionFailure', 'Suspects',
     'AffectedMachine', 'InvolvedHash']
 
@@ -89,16 +75,26 @@
 DOMAIN_HEADERS = [
     'Name', 'Reputation', 'IsInternalDomain', 'WasEverResolved',
     'WasEverResolvedAsASecondLevelDomain', 'Malicious', 'SuspicionsCount']
-=======
-    "GUID",
-    "Link",
-    "CreationTime",
-    "Status",
-    "LastUpdateTime",
-    "DecisionFailure",
-    "Suspects",
-    "AffectedMachine",
-    "InvolvedHash",
+
+USER_HEADERS = ['Username', 'Domain', 'LastMachineLoggedInTo', 'Organization', 'LocalSystem']
+
+SENSOR_HEADERS = ['MachineID', 'MachineName', 'MachineFQDN', 'GroupID', 'GroupName']
+
+PROCESS_URL_HEADERS = ['URL', 'ProcessID']
+
+CONNECTION_INFO = [
+    {'field': 'elementDisplayName', 'header': 'Name', 'type': 'simple'},
+    {'field': 'direction', 'header': 'Direction', 'type': 'simple'},
+    {'field': 'serverAddress', 'header': 'Server Address', 'type': 'simple'},
+    {'field': 'serverPort', 'header': 'Server Port', 'type': 'simple'},
+    {'field': 'portType', 'header': 'Port Type', 'type': 'simple'},
+    {'field': 'aggregatedReceivedBytesCount', 'header': 'Received Bytes', 'type': 'simple'},
+    {'field': 'aggregatedTransmittedBytesCount', 'header': 'Transmitted Bytes', 'type': 'simple'},
+    {'field': 'remoteAddressCountryName', 'header': 'Remote Country', 'type': 'simple'},
+    {'field': 'ownerMachine', 'header': 'Owner Machine', 'type': 'element'},
+    {'field': 'ownerProcess', 'header': 'Owner Process', 'type': 'element'},
+    {'field': 'calculatedCreationTime', 'header': 'Creation Time', 'type': 'time'},
+    {'field': 'endTime', 'header': 'End Time', 'type': 'time'}
 ]
 
 SINGLE_MALOP_HEADERS = ["GUID", "Link", "CreationTime", "Status", "LastUpdateTime", "InvolvedHash"]
@@ -112,7 +108,6 @@
     "Malicious",
     "SuspicionsCount",
 ]
->>>>>>> 037290fc
 
 USER_HEADERS = ["Username", "Domain", "LastMachineLoggedInTo", "Organization", "LocalSystem"]
 
@@ -525,24 +520,12 @@
             time.mktime(within_last_days_datetime.timetuple()) + within_last_days_datetime.microsecond / 1e6
         )  # Converting datetime to time
         within_last_days_timestamp *= 1000
-<<<<<<< HEAD
-        filters.append({
-            'facetName': 'malopLastUpdateTime',
-            'values': [within_last_days_timestamp],
-            'filterType': 'GreaterThan'
-        })
+        filters.append({"facetName": "malopLastUpdateTime", "values": [within_last_days_timestamp], "filterType": "GreaterThan"})
 
     demisto.info(f"GUID List to be filtered in query_malops_command : {guid_list}")
 
     malop_process_type, malop_loggon_session_type = query_malops(client, total_result_limit, per_group_limit,
                                                                  template_context, filters, guid_list=guid_list)
-=======
-        filters.append({"facetName": "malopLastUpdateTime", "values": [within_last_days_timestamp], "filterType": "GreaterThan"})
-
-    malop_process_type, malop_loggon_session_type = query_malops(
-        client, total_result_limit, per_group_limit, template_context, filters, guid_list=guid_list
-    )
->>>>>>> 037290fc
     outputs = []
 
     data: dict = {}
@@ -627,32 +610,9 @@
     return api_response
 
 
-<<<<<<< HEAD
 def query_malops(
     client: Client, total_result_limit: int = None, per_group_limit: int = None, template_context: str = None,
         filters: list = None, guid_list: Optional[List[str]] = None) -> Any:
-=======
-def get_non_edr_malop_data(client, start_time):
-    malop_data = poll_malops(client, start_time)
-    non_edr_malop_data = []
-    for malops in malop_data["malops"]:
-        if not malops.get("edr"):
-            non_edr_malop_data.append(malops)
-
-    malop_data.clear()
-    demisto.debug(f"Total count of EPP Malops fetched is: {len(non_edr_malop_data)}")
-    return non_edr_malop_data
-
-
-def query_malops(
-    client: Client,
-    total_result_limit: int = None,
-    per_group_limit: int = None,
-    template_context: str = None,
-    filters: list = None,
-    guid_list: str = None,
-) -> Any:
->>>>>>> 037290fc
     json_body = {
         "totalResultLimit": int(total_result_limit) if total_result_limit else 10000,
         "perGroupLimit": int(per_group_limit) if per_group_limit else 10000,
@@ -1591,17 +1551,10 @@
         malopCreationTime = str(malop.get("creationTime", "2010-01-01"))
         malopUpdateTime = str(malop.get("lastUpdateTime", "2010-01-01"))
 
-<<<<<<< HEAD
     if element_values := malop.get('elementValues'):
         if root_cause_elements := element_values.get('primaryRootCauseElements', {}).get('elementValues', []):
             rootCauseElementName = root_cause_elements[0].get('name', '')
             rootCauseElementType = root_cause_elements[0].get('elementType', '')
-=======
-    if element_values := malop.get("elementValues"):
-        if root_cause_elements := element_values.get("rootCauseElements", {}).get("elementValues", []):
-            rootCauseElementName = root_cause_elements[0].get("name", "")
-            rootCauseElementType = root_cause_elements[0].get("elementType", "")
->>>>>>> 037290fc
         else:
             rootCauseElementName = ""
             rootCauseElementType = ""
@@ -1619,7 +1572,6 @@
     severity = malop.get("severity", "")
 
     incident = {
-<<<<<<< HEAD
         'rawjson': json.dumps(malop),
         'name': 'Cybereason Malop ' + guid_string,
         'dbotmirrorid': guid_string,
@@ -1633,21 +1585,6 @@
             'malopedr': isEdr,
             'malopurl': link,
             'malopgroup': malopGroup
-=======
-        "rawJSON": json.dumps(malop),
-        "name": "Cybereason Malop " + guid_string,
-        "dbotmirrorid": guid_string,
-        "CustomFields": {
-            "malopcreationtime": malopCreationTime,
-            "malopupdatetime": malopUpdateTime,
-            "maloprootcauseelementname": rootCauseElementName,
-            "maloprootcauseelementtype": rootCauseElementType,
-            "malopseverity": severity,
-            "malopdetectiontype": detectionType,
-            "malopedr": isEdr,
-            "malopurl": link,
-            "malopgroup": malopGroup,
->>>>>>> 037290fc
         },
         "labels": [{"type": "GUID", "value": guid_string}],
         "status": status,
@@ -1667,21 +1604,13 @@
 
     max_update_time = int(last_update_time)
 
-<<<<<<< HEAD
     if FETCH_BY == 'MALOP UPDATE TIME':
         pass
     elif FETCH_BY == 'MALOP CREATION TIME':
         pass
-=======
-    if FETCH_BY == "MALOP UPDATE TIME":
-        filters = [{"facetName": "malopLastUpdateTime", "values": [last_update_time], "filterType": "GreaterThan"}]
-    elif FETCH_BY == "MALOP CREATION TIME":
-        filters = [{"facetName": "creationTime", "values": [last_update_time], "filterType": "GreaterThan"}]
->>>>>>> 037290fc
     else:
         raise Exception("Given filter to fetch by is invalid.")
 
-<<<<<<< HEAD
     integration_context = get_integration_context()
     valid_until = integration_context.get('valid_until')
     demisto.debug(f"Fetch Incidents: Token is valid until: {valid_until}")
@@ -1723,18 +1652,12 @@
             non_edr_guid_list.append(malop["guid"])
     demisto.info(f"Fetch Incidents: EDR GUID list: {edr_guid_list}")
     demisto.info(f"Fetch Incidents: Non-EDR GUID List: {non_edr_guid_list}")
-=======
-    malop_process_type, malop_loggon_session_type = query_malops(
-        client, total_result_limit=10000, per_group_limit=10000, filters=filters
-    )
->>>>>>> 037290fc
     incidents = []
     if edr_guid_list:
         malop_process_type, malop_loggon_session_type = query_malops(
             client, total_result_limit=10000, per_group_limit=10000, guid_list=edr_guid_list
         )
 
-<<<<<<< HEAD
         for response in (malop_process_type, malop_loggon_session_type):
             malops = dict_safe_get(
                 response, ['data', 'resultIdToElementDataMap'], default_return_value={}, return_type=dict
@@ -1759,25 +1682,8 @@
                     continue
                 incidents.append(incident)
                 demisto.info(f"Fetch Incidents: EPP Malop conversion to XSOAR Incident succeded with Malop ID {guid_string}")
-=======
-    for response in (malop_process_type, malop_loggon_session_type):
-        malops = dict_safe_get(response, ["data", "resultIdToElementDataMap"], default_return_value={}, return_type=dict)
-
-        for malop in list(malops.values()):
-            simple_values = dict_safe_get(malop, ["simpleValues"], default_return_value={}, return_type=dict)
-            simple_values.pop("iconBase64", None)
-            simple_values.pop("malopActivityTypes", None)
-            malop_update_time = int(dict_safe_get(simple_values, ["malopLastUpdateTime", "values", 0]))
-            if int(malop_update_time) > int(max_update_time):
-                max_update_time = malop_update_time
-
-            guid_string = malop.get("guidString", "")
-            if not guid_string:
-                guid_string = malop.get("guid", "")
->>>>>>> 037290fc
 
     if IS_EPP_ENABLED:
-<<<<<<< HEAD
         if non_edr_guid_list:
             demisto.info("Fetch Incidents: Starting to process for EPP Malops...")
             for non_edr_malop in non_edr_guid_list:
@@ -1803,28 +1709,6 @@
     demisto.setLastRun({
         'creation_time': max_update_time
     })
-=======
-        demisto.info(f"Fetching EPP malop is enabled: {IS_EPP_ENABLED}")
-        for non_edr_malops in non_edr:
-            malop_update_time = dict_safe_get(non_edr_malops, ["lastUpdateTime"])
-
-            if malop_update_time > max_update_time:
-                max_update_time = malop_update_time
-
-            guid_string = non_edr_malops.get("guidString", "")
-            if not guid_string:
-                guid_string = non_edr_malops.get("guid", "")
-
-            try:
-                incident = malop_to_incident(non_edr_malops)
-            except Exception:
-                demisto.debug(f"non edr malop got failed to convert into incident : {guid_string} and malop : {non_edr_malops}")
-                continue
-            incidents.append(incident)
-        demisto.debug(f"Fetching the length of incidents list if epp in enabled : {len(incidents)}")
-
-    demisto.setLastRun({"creation_time": max_update_time})
->>>>>>> 037290fc
 
     demisto.incidents(incidents)
 
@@ -1870,26 +1754,16 @@
 def validate_jsession(client: Client):
     creation_time = int(time.time())
     integration_context = get_integration_context()
-<<<<<<< HEAD
     token = integration_context.get('jsession_id')
     valid_until = integration_context.get('valid_until')
     demisto.debug(f"Validate JSESSION: Token is valid until: {valid_until}")
-=======
-    token = integration_context.get("jsession_id")
-    valid_until = integration_context.get("valid_until")
-    demisto.debug(f"token: {token} and valid until: {valid_until}")
->>>>>>> 037290fc
     if token and valid_until and creation_time < valid_until:
         demisto.debug(f"Token is still valid - did not expire. token: {token}")
         HEADERS["Cookie"] = f"JSESSIONID={token}"
         return
     token, creation_time = login(client)
-<<<<<<< HEAD
     integration_context['jsession_id'] = token
     integration_context['valid_until'] = creation_time + 28000
-=======
-    integration_context = {"jsession_id": token, "valid_until": creation_time + 28000}
->>>>>>> 037290fc
     set_integration_context(integration_context)
     HEADERS["Cookie"] = f"JSESSIONID={token}"
 
@@ -2417,7 +2291,6 @@
             else:
                 link = SERVER + "/#/detection-malop/" + guid
             malop_output = {
-<<<<<<< HEAD
                 'GUID': guid,
                 'Link': link,
                 'CreationTime': creation_time,
@@ -2433,14 +2306,6 @@
                 "MitreTechniques": mitre_techniques,
                 "MalopCloserName": closer_name
 
-=======
-                "GUID": guid,
-                "Link": link,
-                "CreationTime": creation_time,
-                "LastUpdateTime": malop_last_update_time,
-                "Status": management_status,
-                "InvolvedHash": involved_hashes,
->>>>>>> 037290fc
             }
             outputs.append(malop_output)
         return CommandResults(
