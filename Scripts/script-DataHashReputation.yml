commonfields:
  id: DataHashReputation
  version: 1
name: DataHashReputation
script: |-
  var score = -1;
  var res = executeCommand("findIndicators", {"query": "type:File* and value:\"" + args.input + "\" and manualScore:T"})
  if (args.forceCalc != 'yes' && res[0] && res[0].Contents[0]) {
      score = res[0].Contents[0].score;
  } else {
      var rep = executeCommand('file', {file: args.input});
      var scores = dq(rep, 'EntryContext.DBotScore.Score');
      for (var i = 0; scores && i < scores.length; i++) {
          if (scores[i] && score < scores[i]) {
            score = scores[i];
          }
      }
  }
  return score < 0 ? 0 : score;
type: javascript
tags:
- reputation
comment: Evaluate reputation of a hash and return a score between 0 and 3 (0 - unknown, 1 - known good, 2 - suspicious, 3 - known bad). If the indicator reputation was
  manually set, the manual value will be returned.
system: true
args:
- name: input
  required: true
  default: true
  description: Hash value to look up
- name: forceCalc
  auto: PREDEFINED
  predefined:
  - "yes"
  - "no"
  defaultValue: "no"
  description: Whether to calculate reputation even if it is manual set - yes/no
scripttarget: 0
dependson:
  must:
  - file
timeout: 0s
<<<<<<< HEAD
fromVersion: 3.1.0
releaseNotes: "-"
=======
deprecated: true
>>>>>>> 40555704
<|MERGE_RESOLUTION|>--- conflicted
+++ resolved
@@ -40,9 +40,5 @@
   must:
   - file
 timeout: 0s
-<<<<<<< HEAD
-fromVersion: 3.1.0
-releaseNotes: "-"
-=======
 deprecated: true
->>>>>>> 40555704
+releaseNotes: "-"