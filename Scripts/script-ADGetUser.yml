--- conflicted
+++ resolved
@@ -280,8 +280,4 @@
 dependson:
   must:
   - ad-search
-<<<<<<< HEAD
-releaseNotes: "-"
-=======
-releaseNotes: "Support query from multiple ad instances"
->>>>>>> 374fa89d
+releaseNotes: "Support query from multiple ad instances"